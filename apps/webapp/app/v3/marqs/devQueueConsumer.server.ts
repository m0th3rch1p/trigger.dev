--- conflicted
+++ resolved
@@ -443,8 +443,6 @@
       return;
     }
 
-<<<<<<< HEAD
-=======
     const queue = await prisma.taskQueue.findUnique({
       where: {
         runtimeEnvironmentId_name: {
@@ -467,7 +465,6 @@
       return;
     }
 
->>>>>>> a5cba375
     if (!this._enabled) {
       logger.debug("Dev queue consumer is disabled", { env: this.env, queueMessage: message });
 
