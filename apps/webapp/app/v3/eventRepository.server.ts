--- conflicted
+++ resolved
@@ -118,6 +118,7 @@
     isCancelled: true;
     level: true;
     events: true;
+    environmentType: true;
   };
 }>;
 
@@ -157,6 +158,7 @@
     isPartial: boolean;
     isCancelled: boolean;
     level: NonNullable<CreatableEvent["level"]>;
+    environmentType: CreatableEventEnvironmentType;
   };
 };
 
@@ -388,6 +390,7 @@
         isCancelled: true,
         level: true,
         events: true,
+        environmentType: true,
       },
       where: {
         traceId,
@@ -423,6 +426,7 @@
           startTime: getDateFromNanoseconds(event.startTime),
           level: event.level,
           events: event.events,
+          environmentType: event.environmentType,
         },
       };
     });
@@ -446,27 +450,8 @@
 
   // A Span can be cancelled if it is partial and has a parent that is cancelled
   // And a span's duration, if it is partial and has a cancelled parent, is the time between the start of the span and the time of the cancellation event of the parent
-<<<<<<< HEAD
-  public async getSpan(spanId: string) {
-    const traceSearch = await this.db.taskEvent.findFirst({
-      where: {
-        spanId,
-      },
-      select: {
-        traceId: true,
-        environmentType: true,
-      },
-    });
-
-    if (!traceSearch) {
-      return;
-    }
-
-    const traceSummary = await this.getTraceSummary(traceSearch.traceId);
-=======
   public async getSpan(spanId: string, traceId: string) {
     const traceSummary = await this.getTraceSummary(traceId);
->>>>>>> cec20b96
 
     const span = traceSummary?.spans.find((span) => span.id === spanId);
 
@@ -529,7 +514,7 @@
     const events = transformEvents(
       span.data.events,
       fullEvent.metadata as Attributes,
-      traceSearch.environmentType === "DEVELOPMENT"
+      traceSummary?.rootSpan.data.environmentType === "DEVELOPMENT"
     );
 
     return {
