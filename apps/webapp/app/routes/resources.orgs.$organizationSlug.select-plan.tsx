import {
  ArrowUpRightIcon,
  CheckIcon,
  ExclamationTriangleIcon,
  ShieldCheckIcon,
  XMarkIcon,
} from "@heroicons/react/20/solid";
import { ArrowDownCircleIcon, ArrowUpCircleIcon } from "@heroicons/react/24/outline";
import { Form, useLocation, useNavigation } from "@remix-run/react";
import { type ActionFunctionArgs } from "@remix-run/server-runtime";
import { uiComponent } from "@team-plain/typescript-sdk";
import { GitHubLightIcon } from "@trigger.dev/companyicons";
import {
<<<<<<< HEAD
  type FreePlanDefinition,
  type Limits,
  type PaidPlanDefinition,
  type Plans,
  type SetPlanBody,
  type SubscriptionResult,
} from "@trigger.dev/platform/v3";
=======
  FreePlanDefinition,
  Limits,
  PaidPlanDefinition,
  Plans,
  SetPlanBody,
  SubscriptionResult,
} from "@trigger.dev/platform";
>>>>>>> c16cc577
import React, { useEffect, useState } from "react";
import { z } from "zod";
import { DefinitionTip } from "~/components/DefinitionTooltip";
import { Feedback } from "~/components/Feedback";
import { Button } from "~/components/primitives/Buttons";
import { CheckboxWithLabel } from "~/components/primitives/Checkbox";
import { DateTime } from "~/components/primitives/DateTime";
import {
  Dialog,
  DialogContent,
  DialogFooter,
  DialogHeader,
  DialogTrigger,
} from "~/components/primitives/Dialog";
import { Header2 } from "~/components/primitives/Headers";
import { Paragraph } from "~/components/primitives/Paragraph";
import { Spinner } from "~/components/primitives/Spinner";
import { TextArea } from "~/components/primitives/TextArea";
import { SimpleTooltip } from "~/components/primitives/Tooltip";
import { prisma } from "~/db.server";
import { redirectWithErrorMessage } from "~/models/message.server";
import { logger } from "~/services/logger.server";
import { setPlan } from "~/services/platform.v3.server";
import { requireUser } from "~/services/session.server";
import { engine } from "~/v3/runEngine.server";
import { cn } from "~/utils/cn";
import { sendToPlain } from "~/utils/plain.server";

const Params = z.object({
  organizationSlug: z.string(),
});

const schema = z.object({
  type: z.enum(["free", "paid"]),
  planCode: z.string().optional(),
  callerPath: z.string(),
  reasons: z.union([z.string(), z.array(z.string())]).optional(),
  message: z.string().optional(),
});

export async function action({ request, params }: ActionFunctionArgs) {
  if (request.method.toLowerCase() !== "post") {
    return new Response("Method not allowed", { status: 405 });
  }

  const { organizationSlug } = Params.parse(params);
  const user = await requireUser(request);
  const formData = await request.formData();
  const reasons = formData.getAll("reasons");
  const message = formData.get("message");

  const form = schema.parse({
    ...Object.fromEntries(formData),
    reasons,
    message: message || undefined,
  });

  const organization = await prisma.organization.findUnique({
    where: { slug: organizationSlug },
  });

  if (!organization) {
    throw redirectWithErrorMessage(form.callerPath, request, "Organization not found");
  }

  let payload: SetPlanBody;

  switch (form.type) {
    case "free": {
      try {
        if (reasons.length > 0 || (message && message.toString().trim() !== "")) {
          await sendToPlain({
            userId: user.id,
            email: user.email,
            name: user.name ?? "",
            title: "Plan cancelation feedback",
            components: [
              uiComponent.text({
                text: `${user.name} (${user.email}) just canceled their plan.`,
              }),
              uiComponent.divider({ spacingSize: "M" }),
              ...(reasons.length > 0
                ? [
                    uiComponent.spacer({ size: "L" }),
                    uiComponent.text({
                      size: "L",
                      color: "NORMAL",
                      text: "Reasons:",
                    }),
                    uiComponent.text({
                      text: reasons.join(", "),
                    }),
                  ]
                : []),
              ...(message
                ? [
                    uiComponent.spacer({ size: "L" }),
                    uiComponent.text({
                      size: "L",
                      color: "NORMAL",
                      text: "Comment:",
                    }),
                    uiComponent.text({
                      text: message.toString(),
                    }),
                  ]
                : []),
            ],
          });
        }
      } catch (e) {
        logger.error("Failed to submit to Plain the unsubscribe reason", { error: e });
      }
      payload = {
        type: "free" as const,
        userId: user.id,
      };
      break;
    }
    case "paid": {
      if (form.planCode === undefined) {
        throw redirectWithErrorMessage(form.callerPath, request, "Not a valid plan");
      }
      payload = {
        type: "paid" as const,
        planCode: form.planCode,
        userId: user.id,
      };
      break;
    }
    default: {
      throw new Error("Invalid form type");
    }
  }

  return setPlan(organization, request, form.callerPath, payload, {
    invalidateBillingCache: engine.invalidateBillingCache.bind(engine),
  });
}

const pricingDefinitions = {
  usage: {
    title: "Usage",
    content: "The compute cost when tasks are executing.",
  },
  freeUsage: {
    title: "Free usage",
    content: "Requires a verified GitHub account.",
  },
  concurrentRuns: {
    title: "Concurrent runs",
    content: "The number of runs that can be executed at the same time.",
  },
  additionalConcurrency: {
    title: "Additional concurrency",
    content: "Then $50/month per 50",
  },
  taskRun: {
    title: "Task runs",
    content: "A single execution of a task.",
  },
  tasks: {
    title: "Tasks",
    content:
      "Tasks are functions that can run for a long time and provide strong resilience to failure.",
  },
  environment: {
    title: "Environments",
    content: "The different environments available for running your tasks.",
  },
  schedules: {
    title: "Schedules",
    content: "You can attach recurring schedules to tasks using cron syntax.",
  },
  additionalSchedules: {
    title: "Additional schedules",
    content: "Then $10/month per 1,000",
  },
  alerts: {
    title: "Alert destination",
    content:
      "A single email address, Slack channel, or webhook URL that you want to send alerts to.",
  },
  realtime: {
    title: "Realtime connections",
    content:
      "Realtime allows you to send the live status and data from your runs to your frontend. This is the number of simultaneous Realtime connections that can be made.",
  },
  additionalRealtimeConnections: {
    title: "Additional Realtime connections",
    content: "Then $10/month per 100",
  },
  additionalSeats: {
    title: "Additional seats",
    content: "Then $20/month per seat",
  },
  branches: {
    title: "Branches",
    content:
      "Preview branches allow you to test changes before deploying to production. You can have a limited number active at once (but can archive old ones).",
  },
  additionalBranches: {
    title: "Additional branches",
    content: "Then $10/month per branch",
  },
};

type PricingPlansProps = {
  plans: Plans;
  subscription?: SubscriptionResult;
  organizationSlug: string;
  hasPromotedPlan: boolean;
  showGithubVerificationBadge?: boolean;
  periodEnd: Date;
};

export function PricingPlans({
  plans,
  subscription,
  organizationSlug,
  hasPromotedPlan,
  showGithubVerificationBadge,
  periodEnd,
}: PricingPlansProps) {
  return (
    <div className="flex w-full flex-col">
      <div className="flex flex-col gap-3 lg:flex-row">
        <TierFree
          plan={plans.free}
          subscription={subscription}
          organizationSlug={organizationSlug}
          showGithubVerificationBadge={showGithubVerificationBadge}
          periodEnd={periodEnd}
        />
        <TierHobby
          plan={plans.hobby}
          organizationSlug={organizationSlug}
          subscription={subscription}
          isHighlighted={hasPromotedPlan}
        />
        <TierPro plan={plans.pro} organizationSlug={organizationSlug} subscription={subscription} />
      </div>
      <div className="mt-3">
        <TierEnterprise />
      </div>
    </div>
  );
}

export function TierFree({
  plan,
  subscription,
  organizationSlug,
  showGithubVerificationBadge,
  periodEnd,
}: {
  plan: FreePlanDefinition;
  subscription?: SubscriptionResult;
  organizationSlug: string;
  showGithubVerificationBadge?: boolean;
  periodEnd: Date;
}) {
  const location = useLocation();
  const navigation = useNavigation();
  const formAction = `/resources/orgs/${organizationSlug}/select-plan`;
  const isLoading = navigation.formAction === formAction;
  const [isDialogOpen, setIsDialogOpen] = useState(false);
  const [isLackingFeaturesChecked, setIsLackingFeaturesChecked] = useState(false);
  const status = subscription?.freeTierStatus ?? "requires_connect";

  useEffect(() => {
    setIsDialogOpen(false);
  }, [subscription]);

  return (
    <TierContainer>
      <div className="relative">
        <PricingHeader title={plan.title} cost={0} />
        <TierLimit href="https://trigger.dev/pricing#computePricing">
          ${plan.limits.includedUsage / 100} free monthly usage
        </TierLimit>
        {showGithubVerificationBadge && status === "approved" && (
          <SimpleTooltip
            buttonClassName="absolute right-1 top-1"
            button={
              <div className="flex cursor-default items-center gap-1 rounded-sm bg-green-900 py-1 pl-1.5 pr-2.5 text-xs text-green-300">
                <ShieldCheckIcon className="size-4" />
                <span>GitHub verified</span>
              </div>
            }
            content={
              <div className="flex max-w-[21rem] items-center gap-4">
                <div className="flex flex-col items-center gap-1.5">
                  <ShieldCheckIcon className="size-9 min-w-9 text-green-600" />
                  <Paragraph
                    variant="extra-extra-small"
                    className="uppercase tracking-wider text-green-600"
                  >
                    verified
                  </Paragraph>
                </div>
                <Paragraph variant="small">
                  You have connected a verified GitHub account. This is required for the Free plan
                  to prevent malicious use of our platform.
                </Paragraph>
              </div>
            }
          />
        )}
      </div>
      {status === "rejected" ? (
        <div>
          <hr className="my-6 border-grid-bright" />
          <div className="flex flex-col gap-2 rounded-sm border border-warning p-4">
            <ExclamationTriangleIcon className="size-6 text-warning" />
            <Paragraph variant="small/bright">
              Your Trigger.dev account failed to be verified for the Free plan because your GitHub
              account is too new. We require verification to prevent malicious use of our platform.
            </Paragraph>
            <Paragraph variant="small/bright">
              You can still select a paid plan to continue or if you think this is a mistake,{" "}
              <Feedback
                defaultValue="help"
                button={
                  <span className="cursor-pointer underline decoration-charcoal-400 underline-offset-4 transition hover:decoration-charcoal-200">
                    get in touch
                  </span>
                }
              />
              .
            </Paragraph>
          </div>
        </div>
      ) : (
        <>
          {status === "requires_connect" ? (
            <Dialog>
              <DialogTrigger asChild>
                <div className="my-6">
                  <Button
                    type="button"
                    variant="tertiary/large"
                    fullWidth
                    className="text-md font-medium"
                    disabled={isLoading}
                    LeadingIcon={isLoading ? Spinner : undefined}
                  >
                    Unlock Free plan
                  </Button>
                </div>
              </DialogTrigger>
              <DialogContent className="sm:max-w-md">
                <Form action={formAction} method="post" id="subscribe-free">
                  <input type="hidden" name="type" value="free" />
                  <input type="hidden" name="callerPath" value={location.pathname} />
                  <DialogHeader>Unlock the Free plan</DialogHeader>
                  <div className="mb-5 mt-7 flex flex-col items-center gap-4 px-6">
                    <GitHubLightIcon className="size-16" />
                    <Paragraph variant="base/bright" className="text-center">
                      To unlock the Free plan, we need to verify that you have an active GitHub
                      account.
                    </Paragraph>
                    <Paragraph className="text-center">
                      We do this to prevent malicious use of our platform. We only ask for the
                      minimum permissions to verify your account.
                    </Paragraph>
                  </div>
                  <DialogFooter>
                    <Button
                      variant="primary/large"
                      fullWidth
                      disabled={isLoading}
                      LeadingIcon={isLoading ? Spinner : undefined}
                      form="subscribe-free"
                    >
                      Connect to GitHub
                    </Button>
                  </DialogFooter>
                </Form>
              </DialogContent>
            </Dialog>
          ) : subscription?.plan !== undefined &&
            subscription.plan.type !== "free" &&
            subscription.canceledAt === undefined ? (
            <Dialog open={isDialogOpen} onOpenChange={setIsDialogOpen} key="cancel">
              <DialogTrigger asChild>
                <div className="my-6">
                  <Button variant="secondary/large" fullWidth className="text-md font-medium">
                    {`Downgrade to ${plan.title}`}
                  </Button>
                </div>
              </DialogTrigger>
              <DialogContent className="sm:max-w-md">
                <Form action={formAction} method="post" id="subscribe">
                  <input type="hidden" name="type" value="free" />
                  <input type="hidden" name="callerPath" value={location.pathname} />
                  <DialogHeader>Downgrade plan?</DialogHeader>
                  <div className="flex items-start gap-3 pb-6 pr-2 pt-8">
                    <ArrowDownCircleIcon className="size-12 min-w-12 text-error" />
                    <Paragraph variant="base/bright" className="text-text-bright">
                      Are you sure you want to downgrade? You will lose access to your current
                      plan's features on{" "}
                      <DateTime
                        includeTime={false}
                        date={new Date(periodEnd.getTime() + 86400000)}
                      />
                      .
                    </Paragraph>
                  </div>
                  <div>
                    <div className="mb-4">
                      <Header2 className="mb-1">Why are you thinking of downgrading?</Header2>
                      <ul className="space-y-1">
                        {[
                          "Subscription or usage costs too expensive",
                          "Bugs or technical issues",
                          "No longer need the service",
                          "Found a better alternative",
                          "Lacking features I need",
                        ].map((label, index) => (
                          <li key={index}>
                            <CheckboxWithLabel
                              id={`reason-${index + 1}`}
                              name="reasons"
                              value={label}
                              variant="simple"
                              label={label}
                              labelClassName="text-text-dimmed"
                              onChange={(isChecked: boolean) => {
                                if (label === "Lacking features I need") {
                                  setIsLackingFeaturesChecked(isChecked);
                                }
                              }}
                            />
                          </li>
                        ))}
                      </ul>
                    </div>
                    <div>
                      <Header2 className="mb-1">
                        {isLackingFeaturesChecked
                          ? "What features do you need? Or how can we improve?"
                          : "What can we do to improve?"}
                      </Header2>
                      <TextArea id="improvement-suggestions" name="message" />
                    </div>
                  </div>
                  <DialogFooter className="mt-2">
                    <Button variant="tertiary/medium" onClick={() => setIsDialogOpen(false)}>
                      Dismiss
                    </Button>
                    <Button
                      variant="danger/medium"
                      disabled={isLoading}
                      LeadingIcon={isLoading ? () => <Spinner color="white" /> : undefined}
                      type="submit"
                    >
                      Downgrade plan
                    </Button>
                  </DialogFooter>
                </Form>
              </DialogContent>
            </Dialog>
          ) : (
            <Form action={formAction} method="post" id="subscribe-verified" className="my-6">
              <input type="hidden" name="type" value="free" />
              <input type="hidden" name="callerPath" value={location.pathname} />
              <Button
                variant="tertiary/large"
                type="submit"
                form="subscribe-verified"
                fullWidth
                className="text-md font-medium"
                disabled={
                  isLoading ||
                  subscription?.plan?.type === plan.type ||
                  subscription?.canceledAt !== undefined
                }
                LeadingIcon={
                  isLoading && navigation.formData?.get("planCode") === null ? Spinner : undefined
                }
              >
                {subscription?.plan === undefined
                  ? "Select plan"
                  : subscription.plan.type === "free"
                  ? "Current plan"
                  : subscription.canceledAt !== undefined
                  ? "Current plan"
                  : "Select plan"}
              </Button>
            </Form>
          )}
          <ul className="flex flex-col gap-2.5">
            <ConcurrentRuns limits={plan.limits} />
            <FeatureItem checked>
              Unlimited{" "}
              <DefinitionTip
                title={pricingDefinitions.tasks.title}
                content={pricingDefinitions.tasks.content}
              >
                tasks
              </DefinitionTip>
            </FeatureItem>
            <TeamMembers limits={plan.limits} />
            <Environments limits={plan.limits} />
            <Branches limits={plan.limits} />
            <Schedules limits={plan.limits} />
            <LogRetention limits={plan.limits} />
            <SupportLevel limits={plan.limits} />
            <Alerts limits={plan.limits} />
            <RealtimeConcurrency limits={plan.limits} />
          </ul>
        </>
      )}
    </TierContainer>
  );
}

export function TierHobby({
  plan,
  organizationSlug,
  subscription,
  isHighlighted,
}: {
  plan: PaidPlanDefinition;
  organizationSlug: string;
  subscription?: SubscriptionResult;
  isHighlighted: boolean;
}) {
  const location = useLocation();
  const navigation = useNavigation();
  const formAction = `/resources/orgs/${organizationSlug}/select-plan`;
  const isLoading = navigation.formAction === formAction;
  const [isDialogOpen, setIsDialogOpen] = useState(false);

  useEffect(() => {
    setIsDialogOpen(false);
  }, [subscription]);

  return (
    <TierContainer isHighlighted={isHighlighted}>
      <PricingHeader title={plan.title} isHighlighted={isHighlighted} cost={plan.tierPrice} />
      <TierLimit href="https://trigger.dev/pricing#computePricing">
        ${plan.limits.includedUsage / 100} usage included
      </TierLimit>
      <Form action={formAction} method="post" id="subscribe-hobby" className="py-6">
        <input type="hidden" name="type" value="paid" />
        <input type="hidden" name="planCode" value={plan.code} />
        <input type="hidden" name="callerPath" value={location.pathname} />
        {subscription?.plan !== undefined &&
        subscription.plan.type !== "free" &&
        subscription.canceledAt === undefined &&
        subscription.plan.code !== plan.code ? (
          <Dialog open={isDialogOpen} onOpenChange={setIsDialogOpen} key="downgrade">
            <DialogTrigger asChild>
              <Button variant="tertiary/large" fullWidth className="text-md font-medium">
                {`Downgrade to ${plan.title}`}
              </Button>
            </DialogTrigger>
            <DialogContent className="sm:max-w-md">
              <DialogHeader>Downgrade plan?</DialogHeader>
              <div className="mb-2 mt-4 flex items-start gap-3">
                <span>
                  <ArrowDownCircleIcon className="size-12 text-blue-500" />
                </span>
                <Paragraph variant="base/bright" className="text-text-bright">
                  By downgrading you will lose access to your current plan's features and your
                  included credits will be reduced.
                </Paragraph>
              </div>
              <DialogFooter>
                <Button variant="tertiary/medium" onClick={() => setIsDialogOpen(false)}>
                  Dismiss
                </Button>
                <Button
                  variant="tertiary/medium"
                  disabled={isLoading}
                  LeadingIcon={isLoading ? () => <Spinner color="white" /> : undefined}
                  form="subscribe-hobby"
                >
                  {`Downgrade to ${plan.title}`}
                </Button>
              </DialogFooter>
            </DialogContent>
          </Dialog>
        ) : (
          <Button
            variant={isHighlighted ? "primary/large" : "secondary/large"}
            fullWidth
            className="text-md font-medium"
            form="subscribe-hobby"
            disabled={
              isLoading ||
              (subscription?.plan?.code === plan.code && subscription.canceledAt === undefined)
            }
            LeadingIcon={
              isLoading && navigation.formData?.get("planCode") === plan.code ? Spinner : undefined
            }
          >
            {subscription?.plan === undefined
              ? "Select plan"
              : subscription.plan.type === "free" || subscription.canceledAt !== undefined
              ? `Upgrade to ${plan.title}`
              : subscription.plan.code === plan.code
              ? "Current plan"
              : `Upgrade to ${plan.title}`}
          </Button>
        )}
      </Form>
      <ul className="flex flex-col gap-2.5">
        <ConcurrentRuns limits={plan.limits} />
        <FeatureItem checked>
          Unlimited{" "}
          <DefinitionTip
            title={pricingDefinitions.tasks.title}
            content={pricingDefinitions.tasks.content}
          >
            tasks
          </DefinitionTip>
        </FeatureItem>
        <TeamMembers limits={plan.limits} />
        <Environments limits={plan.limits} />
        <Branches limits={plan.limits} />
        <Schedules limits={plan.limits} />
        <LogRetention limits={plan.limits} />
        <SupportLevel limits={plan.limits} />
        <Alerts limits={plan.limits} />
        <RealtimeConcurrency limits={plan.limits} />
      </ul>
    </TierContainer>
  );
}

export function TierPro({
  plan,
  organizationSlug,
  subscription,
}: {
  plan: PaidPlanDefinition;
  organizationSlug: string;
  subscription?: SubscriptionResult;
}) {
  const location = useLocation();
  const navigation = useNavigation();
  const formAction = `/resources/orgs/${organizationSlug}/select-plan`;
  const isLoading = navigation.formAction === formAction;
  const [isDialogOpen, setIsDialogOpen] = useState(false);

  useEffect(() => {
    setIsDialogOpen(false);
  }, [subscription]);

  return (
    <TierContainer>
      <PricingHeader title={plan.title} cost={plan.tierPrice} />
      <TierLimit href="https://trigger.dev/pricing#computePricing">
        ${plan.limits.includedUsage / 100} usage included
      </TierLimit>
      <Form action={formAction} method="post" id="subscribe-pro">
        <div className="py-6">
          <input type="hidden" name="type" value="paid" />
          <input type="hidden" name="planCode" value={plan.code} />
          <input type="hidden" name="callerPath" value={location.pathname} />
          {subscription?.plan !== undefined &&
          subscription?.plan?.type === "paid" &&
          subscription?.plan?.code !== plan.code &&
          subscription.canceledAt === undefined ? (
            <Dialog open={isDialogOpen} onOpenChange={setIsDialogOpen} key="upgrade">
              <DialogTrigger asChild>
                <Button variant="tertiary/large" fullWidth className="text-md font-medium">
                  {`Upgrade to ${plan.title}`}
                </Button>
              </DialogTrigger>
              <DialogContent className="sm:max-w-md">
                <DialogHeader>Upgrade plan</DialogHeader>
                <div className="mb-2 mt-4 flex items-start gap-3">
                  <span>
                    <ArrowUpCircleIcon className="size-12 text-primary" />
                  </span>
                  <Paragraph variant="base/bright" className="text-text-bright">
                    Upgrade to get instant access to all the Pro features. You will be charged the
                    new plan price for the remainder of this month on a pro rata basis.
                  </Paragraph>
                </div>
                <DialogFooter>
                  <Button variant="tertiary/medium" onClick={() => setIsDialogOpen(false)}>
                    Dismiss
                  </Button>
                  <Button
                    variant="primary/medium"
                    disabled={isLoading}
                    LeadingIcon={isLoading ? () => <Spinner color="white" /> : undefined}
                    form="subscribe-pro"
                  >
                    {`Upgrade to ${plan.title}`}
                  </Button>
                </DialogFooter>
              </DialogContent>
            </Dialog>
          ) : (
            <Button
              variant="secondary/large"
              fullWidth
              form="subscribe-pro"
              className="text-md font-medium"
              disabled={
                isLoading ||
                (subscription?.plan?.code === plan.code && subscription.canceledAt === undefined)
              }
              LeadingIcon={
                isLoading && navigation.formData?.get("planCode") === plan.code
                  ? Spinner
                  : undefined
              }
            >
              {subscription?.plan === undefined
                ? "Select plan"
                : subscription.plan.type === "free" || subscription.canceledAt !== undefined
                ? `Upgrade to ${plan.title}`
                : subscription.plan.code === plan.code
                ? "Current plan"
                : `Upgrade to ${plan.title}`}
            </Button>
          )}
        </div>
      </Form>
      <ul className="flex flex-col gap-2.5">
        <ConcurrentRuns limits={plan.limits}>
          {pricingDefinitions.additionalConcurrency.content}
        </ConcurrentRuns>
        <FeatureItem checked>
          Unlimited{" "}
          <DefinitionTip
            title={pricingDefinitions.tasks.title}
            content={pricingDefinitions.tasks.content}
          >
            tasks
          </DefinitionTip>
        </FeatureItem>
        <TeamMembers limits={plan.limits}>{pricingDefinitions.additionalSeats.content}</TeamMembers>
        <Environments limits={plan.limits} />
        <Branches limits={plan.limits}>{pricingDefinitions.additionalBranches.content}</Branches>
        <Schedules limits={plan.limits}>{pricingDefinitions.additionalSchedules.content}</Schedules>
        <LogRetention limits={plan.limits} />
        <SupportLevel limits={plan.limits} />
        <Alerts limits={plan.limits} />
        <RealtimeConcurrency limits={plan.limits}>
          {pricingDefinitions.additionalRealtimeConnections.content}
        </RealtimeConcurrency>
      </ul>
    </TierContainer>
  );
}

export function TierEnterprise() {
  return (
    <TierContainer>
      <div className="flex w-full flex-col items-center justify-between gap-4 lg:flex-row">
        <div className="flex w-full flex-wrap items-center justify-between gap-2 lg:flex-nowrap">
          <div className="-mt-1 mb-2 flex w-full flex-col gap-2 lg:mb-0 lg:gap-0.5">
            <h2 className="text-xl font-medium text-text-dimmed">Enterprise</h2>
            <hr className="my-2 block border-grid-dimmed lg:hidden" />
            <p className="whitespace-nowrap font-sans text-lg font-normal text-text-bright lg:text-sm">
              Tailor a custom plan
            </p>
          </div>
          <ul className="flex w-full flex-col gap-y-3 lg:gap-y-1">
            <FeatureItem checked checkedColor="bright">
              All Pro plan features +
            </FeatureItem>
            <FeatureItem checked checkedColor="bright">
              Custom log retention
            </FeatureItem>
          </ul>
          <ul className="flex w-full flex-col gap-y-3 lg:gap-y-1">
            <FeatureItem checked checkedColor="bright">
              Priority support
            </FeatureItem>
            <FeatureItem checked checkedColor="bright">
              Role-based access control
            </FeatureItem>
          </ul>
          <ul className="flex w-full flex-col gap-y-3 lg:gap-y-1">
            <FeatureItem checked checkedColor="bright">
              SOC 2 report
            </FeatureItem>
            <FeatureItem checked checkedColor="bright">
              SSO
            </FeatureItem>
          </ul>
        </div>
        <div className="w-full lg:max-w-[16rem]">
          <Feedback
            defaultValue="enterprise"
            button={
              <div className="flex h-10 w-full cursor-pointer items-center justify-center rounded border border-charcoal-600 bg-tertiary text-base font-medium transition hover:border-charcoal-550 hover:bg-charcoal-600">
                <span className="text-center text-text-bright">Contact us</span>
              </div>
            }
          ></Feedback>
        </div>
      </div>
    </TierContainer>
  );
}

function TierContainer({
  children,
  isHighlighted,
  className,
}: {
  children: React.ReactNode;
  isHighlighted?: boolean;
  className?: string;
}) {
  return (
    <div
      className={cn(
        "flex w-full min-w-[16rem] flex-col p-6",
        isHighlighted ? "border border-indigo-500" : "border border-grid-dimmed",
        className
      )}
    >
      {children}
    </div>
  );
}

function PricingHeader({
  title,
  cost: flatCost,
  isHighlighted,
  per = "/month",
  maximumFractionDigits = 0,
}: {
  title: string;
  cost?: number;
  isHighlighted?: boolean;
  per?: string;
  maximumFractionDigits?: number;
}) {
  const dollarFormatter = new Intl.NumberFormat("en-US", {
    style: "currency",
    currency: "USD",
    maximumFractionDigits,
  });

  return (
    <div className="flex flex-col gap-2">
      <h2
        className={cn(
          "text-xl font-medium",
          isHighlighted ? "text-indigo-500" : "text-text-dimmed"
        )}
      >
        {title}
      </h2>
      {flatCost === 0 || flatCost ? (
        <h3 className="text-4xl font-medium tabular-nums text-text-bright">
          {dollarFormatter.format(flatCost)}
          <span className="ml-1 text-sm font-normal tracking-wide text-text-dimmed">{per}</span>
        </h3>
      ) : (
        <h2 className="text-4xl font-medium">Custom</h2>
      )}
    </div>
  );
}

function TierLimit({ children, href }: { children: React.ReactNode; href?: string }) {
  return (
    <>
      <hr className="my-6 border-grid-bright" />
      {href ? (
        <SimpleTooltip
          buttonClassName="text-left w-fit"
          disableHoverableContent
          button={
            <a
              href={href}
              className="text-left font-sans text-lg font-normal text-text-bright underline decoration-charcoal-500 underline-offset-4 transition hover:decoration-text-bright"
            >
              {children}
            </a>
          }
          content={
            <div className="flex items-center gap-1">
              <Paragraph variant="small">View compute pricing information</Paragraph>
              <ArrowUpRightIcon className="size-4 text-text-dimmed" />
            </div>
          }
        />
      ) : (
        <div className="font-sans text-lg font-normal text-text-bright">{children}</div>
      )}
    </>
  );
}

function FeatureItem({
  checked,
  checkedColor = "primary",
  children,
}: {
  checked?: boolean;
  checkedColor?: "primary" | "bright";
  children: React.ReactNode;
}) {
  return (
    <li className="flex items-start gap-2">
      {checked ? (
        <CheckIcon
          className={cn(
            "mt-0.5 size-4 min-w-4",
            checkedColor === "primary" ? "text-primary" : "text-text-bright"
          )}
        />
      ) : (
        <XMarkIcon className="mt-0.5 size-4 min-w-4 text-charcoal-500" />
      )}
      <div
        className={cn(
          "font-sans text-sm font-normal",
          checked ? "text-text-bright" : "text-text-dimmed"
        )}
      >
        {children}
      </div>
    </li>
  );
}

function ConcurrentRuns({ limits, children }: { limits: Limits; children?: React.ReactNode }) {
  return (
    <FeatureItem checked>
      <div className="flex flex-col gap-y-0.5">
        <div className="flex items-center gap-1">
          {limits.concurrentRuns.canExceed ? (
            <>
              {limits.concurrentRuns.number}
              {"+"}
            </>
          ) : (
            <>{limits.concurrentRuns.number} </>
          )}{" "}
          <DefinitionTip
            title={pricingDefinitions.concurrentRuns.title}
            content={pricingDefinitions.concurrentRuns.content}
          >
            concurrent runs
          </DefinitionTip>
        </div>
        {children && <span className="text-xs text-text-dimmed">{children}</span>}
      </div>
    </FeatureItem>
  );
}

function TeamMembers({ limits, children }: { limits: Limits; children?: React.ReactNode }) {
  return (
    <FeatureItem checked>
      <div className="flex flex-col gap-y-0.5">
        <div className="flex items-center gap-1">
          {limits.teamMembers.number}
          {limits.teamMembers.canExceed ? "+" : ""} team members
        </div>
        {children && <span className="text-xs text-text-dimmed">{children}</span>}
      </div>
    </FeatureItem>
  );
}

function Environments({ limits }: { limits: Limits }) {
  return (
    <FeatureItem checked>
      {limits.hasStagingEnvironment ? "Dev, Preview and Prod" : "Dev and Prod"}{" "}
      <DefinitionTip
        title={pricingDefinitions.environment.title}
        content={pricingDefinitions.environment.content}
      >
        environments
      </DefinitionTip>
    </FeatureItem>
  );
}

function Schedules({ limits, children }: { limits: Limits; children?: React.ReactNode }) {
  return (
    <FeatureItem checked>
      <div className="flex flex-col gap-y-0.5">
        <div className="flex items-center gap-1">
          {limits.schedules.number}
          {limits.schedules.canExceed ? "+" : ""}{" "}
          <DefinitionTip
            title={pricingDefinitions.schedules.title}
            content={pricingDefinitions.schedules.content}
          >
            schedules
          </DefinitionTip>
        </div>
        {children && <span className="text-xs text-text-dimmed">{children}</span>}
      </div>
    </FeatureItem>
  );
}

function LogRetention({ limits }: { limits: Limits }) {
  return <FeatureItem checked>{limits.logRetentionDays.number} day log retention</FeatureItem>;
}

function SupportLevel({ limits }: { limits: Limits }) {
  return (
    <FeatureItem checked>
      {limits.support === "community" ? "Community support" : "Dedicated Slack support"}
    </FeatureItem>
  );
}

function Alerts({ limits }: { limits: Limits }) {
  if (limits.alerts.number === 0) {
    return (
      <FeatureItem>
        <DefinitionTip
          title={pricingDefinitions.alerts.title}
          content={pricingDefinitions.alerts.content}
        >
          Alert destinations
        </DefinitionTip>
      </FeatureItem>
    );
  }

  return (
    <FeatureItem checked>
      {limits.alerts.number}
      {limits.alerts.canExceed ? "+" : ""}{" "}
      <DefinitionTip
        title={pricingDefinitions.alerts.title}
        content={pricingDefinitions.alerts.content}
      >
        alert destinations
      </DefinitionTip>
    </FeatureItem>
  );
}

function RealtimeConcurrency({ limits, children }: { limits: Limits; children?: React.ReactNode }) {
  return (
    <FeatureItem checked>
      <div className="flex flex-col gap-y-0.5">
        <div className="flex items-start gap-1">
          {limits.realtimeConcurrentConnections.canExceed ? (
            <>
              {limits.realtimeConcurrentConnections.number}
              {"+"}
            </>
          ) : (
            <>{limits.realtimeConcurrentConnections.number} </>
          )}{" "}
          <DefinitionTip
            title={pricingDefinitions.realtime.title}
            content={pricingDefinitions.realtime.content}
          >
            concurrent Realtime connections
          </DefinitionTip>
        </div>
        {children && <span className="text-xs text-text-dimmed">{children}</span>}
      </div>
    </FeatureItem>
  );
}

function Branches({ limits, children }: { limits: Limits; children?: React.ReactNode }) {
  return (
    <FeatureItem checked={limits.branches.number > 0}>
      <div className="flex flex-col gap-y-0.5">
        <div className="flex items-center gap-1">
          {limits.branches.number > 0 && (
            <>
              {limits.branches.number}
              {limits.branches.canExceed ? "+ " : " "}
            </>
          )}
          <DefinitionTip
            title={pricingDefinitions.branches.title}
            content={pricingDefinitions.branches.content}
          >
            {limits.branches.number > 0 ? "preview" : "Preview"} branches
          </DefinitionTip>
        </div>
        {children && <span className="text-xs text-text-dimmed">{children}</span>}
      </div>
    </FeatureItem>
  );
}<|MERGE_RESOLUTION|>--- conflicted
+++ resolved
@@ -7,19 +7,10 @@
 } from "@heroicons/react/20/solid";
 import { ArrowDownCircleIcon, ArrowUpCircleIcon } from "@heroicons/react/24/outline";
 import { Form, useLocation, useNavigation } from "@remix-run/react";
-import { type ActionFunctionArgs } from "@remix-run/server-runtime";
+import { ActionFunctionArgs } from "@remix-run/server-runtime";
 import { uiComponent } from "@team-plain/typescript-sdk";
 import { GitHubLightIcon } from "@trigger.dev/companyicons";
 import {
-<<<<<<< HEAD
-  type FreePlanDefinition,
-  type Limits,
-  type PaidPlanDefinition,
-  type Plans,
-  type SetPlanBody,
-  type SubscriptionResult,
-} from "@trigger.dev/platform/v3";
-=======
   FreePlanDefinition,
   Limits,
   PaidPlanDefinition,
@@ -27,7 +18,6 @@
   SetPlanBody,
   SubscriptionResult,
 } from "@trigger.dev/platform";
->>>>>>> c16cc577
 import React, { useEffect, useState } from "react";
 import { z } from "zod";
 import { DefinitionTip } from "~/components/DefinitionTooltip";
@@ -181,10 +171,6 @@
     title: "Concurrent runs",
     content: "The number of runs that can be executed at the same time.",
   },
-  additionalConcurrency: {
-    title: "Additional concurrency",
-    content: "Then $50/month per 50",
-  },
   taskRun: {
     title: "Task runs",
     content: "A single execution of a task.",
@@ -202,10 +188,6 @@
     title: "Schedules",
     content: "You can attach recurring schedules to tasks using cron syntax.",
   },
-  additionalSchedules: {
-    title: "Additional schedules",
-    content: "Then $10/month per 1,000",
-  },
   alerts: {
     title: "Alert destination",
     content:
@@ -216,22 +198,9 @@
     content:
       "Realtime allows you to send the live status and data from your runs to your frontend. This is the number of simultaneous Realtime connections that can be made.",
   },
-  additionalRealtimeConnections: {
-    title: "Additional Realtime connections",
-    content: "Then $10/month per 100",
-  },
-  additionalSeats: {
-    title: "Additional seats",
-    content: "Then $20/month per seat",
-  },
   branches: {
     title: "Branches",
-    content:
-      "Preview branches allow you to test changes before deploying to production. You can have a limited number active at once (but can archive old ones).",
-  },
-  additionalBranches: {
-    title: "Additional branches",
-    content: "Then $10/month per branch",
+    content: "The number of preview branches that can be active (you can archive old ones).",
   },
 };
 
@@ -415,7 +384,7 @@
             <Dialog open={isDialogOpen} onOpenChange={setIsDialogOpen} key="cancel">
               <DialogTrigger asChild>
                 <div className="my-6">
-                  <Button variant="secondary/large" fullWidth className="text-md font-medium">
+                  <Button variant="tertiary/large" fullWidth className="text-md font-medium">
                     {`Downgrade to ${plan.title}`}
                   </Button>
                 </div>
@@ -538,7 +507,7 @@
             <LogRetention limits={plan.limits} />
             <SupportLevel limits={plan.limits} />
             <Alerts limits={plan.limits} />
-            <RealtimeConcurrency limits={plan.limits} />
+            <RealtimeConnecurrency limits={plan.limits} />
           </ul>
         </>
       )}
@@ -615,7 +584,7 @@
           </Dialog>
         ) : (
           <Button
-            variant={isHighlighted ? "primary/large" : "secondary/large"}
+            variant={isHighlighted ? "primary/large" : "tertiary/large"}
             fullWidth
             className="text-md font-medium"
             form="subscribe-hobby"
@@ -655,7 +624,7 @@
         <LogRetention limits={plan.limits} />
         <SupportLevel limits={plan.limits} />
         <Alerts limits={plan.limits} />
-        <RealtimeConcurrency limits={plan.limits} />
+        <RealtimeConnecurrency limits={plan.limits} />
       </ul>
     </TierContainer>
   );
@@ -729,7 +698,7 @@
             </Dialog>
           ) : (
             <Button
-              variant="secondary/large"
+              variant="tertiary/large"
               fullWidth
               form="subscribe-pro"
               className="text-md font-medium"
@@ -755,9 +724,7 @@
         </div>
       </Form>
       <ul className="flex flex-col gap-2.5">
-        <ConcurrentRuns limits={plan.limits}>
-          {pricingDefinitions.additionalConcurrency.content}
-        </ConcurrentRuns>
+        <ConcurrentRuns limits={plan.limits} />
         <FeatureItem checked>
           Unlimited{" "}
           <DefinitionTip
@@ -767,16 +734,14 @@
             tasks
           </DefinitionTip>
         </FeatureItem>
-        <TeamMembers limits={plan.limits}>{pricingDefinitions.additionalSeats.content}</TeamMembers>
+        <TeamMembers limits={plan.limits} />
         <Environments limits={plan.limits} />
-        <Branches limits={plan.limits}>{pricingDefinitions.additionalBranches.content}</Branches>
-        <Schedules limits={plan.limits}>{pricingDefinitions.additionalSchedules.content}</Schedules>
+        <Branches limits={plan.limits} />
+        <Schedules limits={plan.limits} />
         <LogRetention limits={plan.limits} />
         <SupportLevel limits={plan.limits} />
         <Alerts limits={plan.limits} />
-        <RealtimeConcurrency limits={plan.limits}>
-          {pricingDefinitions.additionalRealtimeConnections.content}
-        </RealtimeConcurrency>
+        <RealtimeConnecurrency limits={plan.limits} />
       </ul>
     </TierContainer>
   );
@@ -823,7 +788,7 @@
           <Feedback
             defaultValue="enterprise"
             button={
-              <div className="flex h-10 w-full cursor-pointer items-center justify-center rounded border border-charcoal-600 bg-tertiary text-base font-medium transition hover:border-charcoal-550 hover:bg-charcoal-600">
+              <div className="flex h-10 w-full cursor-pointer items-center justify-center rounded bg-tertiary px-8 text-base font-medium transition hover:bg-charcoal-600">
                 <span className="text-center text-text-bright">Contact us</span>
               </div>
             }
@@ -847,7 +812,7 @@
     <div
       className={cn(
         "flex w-full min-w-[16rem] flex-col p-6",
-        isHighlighted ? "border border-indigo-500" : "border border-grid-dimmed",
+        isHighlighted ? "border border-primary" : "border border-grid-dimmed",
         className
       )}
     >
@@ -878,10 +843,7 @@
   return (
     <div className="flex flex-col gap-2">
       <h2
-        className={cn(
-          "text-xl font-medium",
-          isHighlighted ? "text-indigo-500" : "text-text-dimmed"
-        )}
+        className={cn("text-xl font-medium", isHighlighted ? "text-primary" : "text-text-dimmed")}
       >
         {title}
       </h2>
@@ -937,16 +899,16 @@
   children: React.ReactNode;
 }) {
   return (
-    <li className="flex items-start gap-2">
+    <li className="flex items-center gap-2">
       {checked ? (
         <CheckIcon
           className={cn(
-            "mt-0.5 size-4 min-w-4",
+            "size-4 min-w-4",
             checkedColor === "primary" ? "text-primary" : "text-text-bright"
           )}
         />
       ) : (
-        <XMarkIcon className="mt-0.5 size-4 min-w-4 text-charcoal-500" />
+        <XMarkIcon className="size-4 min-w-4 text-charcoal-500" />
       )}
       <div
         className={cn(
@@ -960,42 +922,26 @@
   );
 }
 
-function ConcurrentRuns({ limits, children }: { limits: Limits; children?: React.ReactNode }) {
+function ConcurrentRuns({ limits }: { limits: Limits }) {
   return (
     <FeatureItem checked>
-      <div className="flex flex-col gap-y-0.5">
-        <div className="flex items-center gap-1">
-          {limits.concurrentRuns.canExceed ? (
-            <>
-              {limits.concurrentRuns.number}
-              {"+"}
-            </>
-          ) : (
-            <>{limits.concurrentRuns.number} </>
-          )}{" "}
-          <DefinitionTip
-            title={pricingDefinitions.concurrentRuns.title}
-            content={pricingDefinitions.concurrentRuns.content}
-          >
-            concurrent runs
-          </DefinitionTip>
-        </div>
-        {children && <span className="text-xs text-text-dimmed">{children}</span>}
-      </div>
+      {limits.concurrentRuns.number}
+      {limits.concurrentRuns.canExceed ? "+" : ""}{" "}
+      <DefinitionTip
+        title={pricingDefinitions.concurrentRuns.title}
+        content={pricingDefinitions.concurrentRuns.content}
+      >
+        concurrent runs
+      </DefinitionTip>
     </FeatureItem>
   );
 }
 
-function TeamMembers({ limits, children }: { limits: Limits; children?: React.ReactNode }) {
+function TeamMembers({ limits }: { limits: Limits }) {
   return (
     <FeatureItem checked>
-      <div className="flex flex-col gap-y-0.5">
-        <div className="flex items-center gap-1">
-          {limits.teamMembers.number}
-          {limits.teamMembers.canExceed ? "+" : ""} team members
-        </div>
-        {children && <span className="text-xs text-text-dimmed">{children}</span>}
-      </div>
+      {limits.teamMembers.number}
+      {limits.concurrentRuns.canExceed ? "+" : ""} team members
     </FeatureItem>
   );
 }
@@ -1014,22 +960,17 @@
   );
 }
 
-function Schedules({ limits, children }: { limits: Limits; children?: React.ReactNode }) {
+function Schedules({ limits }: { limits: Limits }) {
   return (
     <FeatureItem checked>
-      <div className="flex flex-col gap-y-0.5">
-        <div className="flex items-center gap-1">
-          {limits.schedules.number}
-          {limits.schedules.canExceed ? "+" : ""}{" "}
-          <DefinitionTip
-            title={pricingDefinitions.schedules.title}
-            content={pricingDefinitions.schedules.content}
-          >
-            schedules
-          </DefinitionTip>
-        </div>
-        {children && <span className="text-xs text-text-dimmed">{children}</span>}
-      </div>
+      {limits.schedules.number}
+      {limits.schedules.canExceed ? "+" : ""}{" "}
+      <DefinitionTip
+        title={pricingDefinitions.schedules.title}
+        content={pricingDefinitions.schedules.content}
+      >
+        schedules
+      </DefinitionTip>
     </FeatureItem>
   );
 }
@@ -1074,52 +1015,32 @@
   );
 }
 
-function RealtimeConcurrency({ limits, children }: { limits: Limits; children?: React.ReactNode }) {
+function RealtimeConnecurrency({ limits }: { limits: Limits }) {
   return (
     <FeatureItem checked>
-      <div className="flex flex-col gap-y-0.5">
-        <div className="flex items-start gap-1">
-          {limits.realtimeConcurrentConnections.canExceed ? (
-            <>
-              {limits.realtimeConcurrentConnections.number}
-              {"+"}
-            </>
-          ) : (
-            <>{limits.realtimeConcurrentConnections.number} </>
-          )}{" "}
-          <DefinitionTip
-            title={pricingDefinitions.realtime.title}
-            content={pricingDefinitions.realtime.content}
-          >
-            concurrent Realtime connections
-          </DefinitionTip>
-        </div>
-        {children && <span className="text-xs text-text-dimmed">{children}</span>}
-      </div>
+      {limits.realtimeConcurrentConnections.number}
+      {limits.realtimeConcurrentConnections.canExceed ? "+" : ""}{" "}
+      <DefinitionTip
+        title={pricingDefinitions.realtime.title}
+        content={pricingDefinitions.realtime.content}
+      >
+        concurrent Realtime connections
+      </DefinitionTip>
     </FeatureItem>
   );
 }
 
-function Branches({ limits, children }: { limits: Limits; children?: React.ReactNode }) {
+function Branches({ limits }: { limits: Limits }) {
   return (
     <FeatureItem checked={limits.branches.number > 0}>
-      <div className="flex flex-col gap-y-0.5">
-        <div className="flex items-center gap-1">
-          {limits.branches.number > 0 && (
-            <>
-              {limits.branches.number}
-              {limits.branches.canExceed ? "+ " : " "}
-            </>
-          )}
-          <DefinitionTip
-            title={pricingDefinitions.branches.title}
-            content={pricingDefinitions.branches.content}
-          >
-            {limits.branches.number > 0 ? "preview" : "Preview"} branches
-          </DefinitionTip>
-        </div>
-        {children && <span className="text-xs text-text-dimmed">{children}</span>}
-      </div>
+      {limits.branches.number}
+      {limits.branches.canExceed ? "+ " : " "}
+      <DefinitionTip
+        title={pricingDefinitions.branches.title}
+        content={pricingDefinitions.branches.content}
+      >
+        preview branches
+      </DefinitionTip>
     </FeatureItem>
   );
 }