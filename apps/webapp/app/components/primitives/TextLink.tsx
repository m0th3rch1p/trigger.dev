import { Link } from "@remix-run/react";
import { ReactNode } from "react";
import { cn } from "~/utils/cn";
import { Icon, RenderIcon } from "./Icon";

const variations = {
  primary:
    "text-indigo-500 transition hover:text-indigo-400 inline-flex gap-0.5 items-center group focus-visible:focus-custom",
  secondary:
    "text-text-dimmed transition underline underline-offset-2 decoration-dimmed/50 hover:decoration-dimmed inline-flex gap-0.5 items-center group focus-visible:focus-custom",
} as const;

type TextLinkProps = {
  href?: string;
  to?: string;
  className?: string;
  trailingIcon?: RenderIcon;
  trailingIconClassName?: string;
  variant?: keyof typeof variations;
  children: React.ReactNode;
} & React.AnchorHTMLAttributes<HTMLAnchorElement>;

export function TextLink({
  href,
  to,
  children,
  className,
  trailingIcon,
  trailingIconClassName,
  variant = "primary",
  ...props
}: TextLinkProps) {
  const classes = variations[variant];
  return to ? (
    <Link to={to} className={cn(classes, className)} {...props}>
      {children}{" "}
<<<<<<< HEAD
      {trailingIcon && <Icon icon={trailingIcon} className={cn("size-4", trailingIconClassName)} />}
=======
      {trailingIcon && (
        <NamedIcon name={trailingIcon} className={cn("size-4", trailingIconClassName)} />
      )}
>>>>>>> 16cf3573
    </Link>
  ) : href ? (
    <a href={href} className={cn(classes, className)} {...props}>
      {children}{" "}
<<<<<<< HEAD
      {trailingIcon && <Icon icon={trailingIcon} className={cn("size-4", trailingIconClassName)} />}
=======
      {trailingIcon && (
        <NamedIcon name={trailingIcon} className={cn("size-4", trailingIconClassName)} />
      )}
>>>>>>> 16cf3573
    </a>
  ) : (
    <span>Need to define a path or href</span>
  );
}<|MERGE_RESOLUTION|>--- conflicted
+++ resolved
@@ -1,5 +1,4 @@
 import { Link } from "@remix-run/react";
-import { ReactNode } from "react";
 import { cn } from "~/utils/cn";
 import { Icon, RenderIcon } from "./Icon";
 
@@ -34,24 +33,12 @@
   return to ? (
     <Link to={to} className={cn(classes, className)} {...props}>
       {children}{" "}
-<<<<<<< HEAD
       {trailingIcon && <Icon icon={trailingIcon} className={cn("size-4", trailingIconClassName)} />}
-=======
-      {trailingIcon && (
-        <NamedIcon name={trailingIcon} className={cn("size-4", trailingIconClassName)} />
-      )}
->>>>>>> 16cf3573
     </Link>
   ) : href ? (
     <a href={href} className={cn(classes, className)} {...props}>
       {children}{" "}
-<<<<<<< HEAD
       {trailingIcon && <Icon icon={trailingIcon} className={cn("size-4", trailingIconClassName)} />}
-=======
-      {trailingIcon && (
-        <NamedIcon name={trailingIcon} className={cn("size-4", trailingIconClassName)} />
-      )}
->>>>>>> 16cf3573
     </a>
   ) : (
     <span>Need to define a path or href</span>
