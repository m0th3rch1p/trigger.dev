import { createServer } from "node:http";
import fs from "node:fs/promises";
import { $, type ExecaChildProcess } from "execa";
import { nanoid } from "nanoid";
import { Server } from "socket.io";
import {
  CoordinatorToPlatformMessages,
  CoordinatorToProdWorkerMessages,
  PlatformToCoordinatorMessages,
  ProdWorkerSocketData,
  ProdWorkerToCoordinatorMessages,
} from "@trigger.dev/core/v3";
import { ZodNamespace } from "@trigger.dev/core/v3/zodNamespace";
import { ZodSocketConnection } from "@trigger.dev/core/v3/zodSocket";
<<<<<<< HEAD
import {
  HttpReply,
  getTextBody,
  SimpleLogger,
  testCheckpointSupport,
} from "@trigger.dev/core-apps";
=======
import { HttpReply, getTextBody, SimpleLogger } from "@trigger.dev/core-apps";
import { ExponentialBackoff } from "./backoff";
>>>>>>> 9b049bc4

import { collectDefaultMetrics, register, Gauge } from "prom-client";
collectDefaultMetrics();

const HTTP_SERVER_PORT = Number(process.env.HTTP_SERVER_PORT || 8020);
const NODE_NAME = process.env.NODE_NAME || "coordinator";
const DEFAULT_RETRY_DELAY_THRESHOLD_IN_MS = 30_000;
const CHAOS_MONKEY_ENABLED = !!process.env.CHAOS_MONKEY_ENABLED;

const FORCE_CHECKPOINT_SIMULATION = ["1", "true"].includes(
  process.env.FORCE_CHECKPOINT_SIMULATION ?? "true"
);
const DISABLE_CHECKPOINT_SUPPORT = ["1", "true"].includes(
  process.env.DISABLE_CHECKPOINT_SUPPORT ?? "false"
);
const SIMULATE_PUSH_FAILURE = ["1", "true"].includes(process.env.SIMULATE_PUSH_FAILURE ?? "false");
const SIMULATE_PUSH_FAILURE_SECONDS = parseInt(
  process.env.SIMULATE_PUSH_FAILURE_SECONDS ?? "300",
  10
);
const SIMULATE_CHECKPOINT_FAILURE = ["1", "true"].includes(
  process.env.SIMULATE_CHECKPOINT_FAILURE ?? "false"
);
const SIMULATE_CHECKPOINT_FAILURE_SECONDS = parseInt(
  process.env.SIMULATE_CHECKPOINT_FAILURE_SECONDS ?? "300",
  10
);

const FORCE_CHECKPOINT_SIMULATION = ["1", "true"].includes(
  process.env.FORCE_CHECKPOINT_SIMULATION ?? "true"
);

const REGISTRY_HOST = process.env.REGISTRY_HOST || "localhost:5000";
const CHECKPOINT_PATH = process.env.CHECKPOINT_PATH || "/checkpoints";
const REGISTRY_TLS_VERIFY = process.env.REGISTRY_TLS_VERIFY === "false" ? "false" : "true";

const PLATFORM_ENABLED = ["1", "true"].includes(process.env.PLATFORM_ENABLED ?? "true");
const PLATFORM_HOST = process.env.PLATFORM_HOST || "127.0.0.1";
const PLATFORM_WS_PORT = process.env.PLATFORM_WS_PORT || 3030;
const PLATFORM_SECRET = process.env.PLATFORM_SECRET || "coordinator-secret";
const SECURE_CONNECTION = ["1", "true"].includes(process.env.SECURE_CONNECTION ?? "false");

const logger = new SimpleLogger(`[${NODE_NAME}]`);

if (CHAOS_MONKEY_ENABLED) {
  logger.log("🍌 Chaos monkey enabled");
}

type CheckpointerInitializeReturn = {
  canCheckpoint: boolean;
  willSimulate: boolean;
};

type CheckpointAndPushOptions = {
  runId: string;
  leaveRunning?: boolean;
  projectRef: string;
  deploymentVersion: string;
};

type CheckpointAndPushResult =
  | { success: true; checkpoint: CheckpointData }
  | { success: false; reason?: "CANCELED" | "DISABLED" | "ERROR" | "IN_PROGRESS" | "NO_SUPPORT" };

type CheckpointData = {
  location: string;
  docker: boolean;
};

function isExecaChildProcess(maybeExeca: unknown): maybeExeca is Awaited<ExecaChildProcess> {
  return typeof maybeExeca === "object" && maybeExeca !== null && "escapedCommand" in maybeExeca;
}

async function getFileSize(filePath: string): Promise<number> {
  try {
    const stats = await fs.stat(filePath);
    return stats.size;
  } catch (error) {
    console.error("Error getting file size:", error);
    return -1;
  }
}

async function getParsedFileSize(filePath: string) {
  const sizeInBytes = await getFileSize(filePath);

  let message = `Size in bytes: ${sizeInBytes}`;

  if (sizeInBytes > 1024 * 1024) {
    const sizeInMB = (sizeInBytes / 1024 / 1024).toFixed(2);
    message = `Size in MB (rounded): ${sizeInMB}`;
  } else if (sizeInBytes > 1024) {
    const sizeInKB = (sizeInBytes / 1024).toFixed(2);
    message = `Size in KB (rounded): ${sizeInKB}`;
  }

  return {
    path: filePath,
    sizeInBytes,
    message,
  };
}

class Checkpointer {
  #initialized = false;
  #canCheckpoint = false;
  #dockerMode = !process.env.KUBERNETES_PORT;

  #logger = new SimpleLogger("[checkptr]");
  #abortControllers = new Map<string, AbortController>();
  #failedCheckpoints = new Map<string, unknown>();
  #waitingForRetry = new Set<string>();

  constructor(private opts = { forceSimulate: false }) {}

  async init(): Promise<CheckpointerInitializeReturn> {
    if (this.#initialized) {
      return this.#getInitReturn(this.#canCheckpoint);
    }

    this.#logger.log(`${this.#dockerMode ? "Docker" : "Kubernetes"} mode`);

    if (this.#dockerMode) {
      const testCheckpoint = await testCheckpointSupport();

      if (testCheckpoint.ok) {
        return this.#getInitReturn(true);
      }

      this.#logger.error(testCheckpoint.message, testCheckpoint.error ?? "");
      return this.#getInitReturn(false);
    } else {
      try {
        await $`buildah login --get-login ${REGISTRY_HOST}`;
      } catch (error) {
        this.#logger.error(`No checkpoint support: Not logged in to registry ${REGISTRY_HOST}`);
        return this.#getInitReturn(false);
      }
    }

    return this.#getInitReturn(true);
  }

  #getInitReturn(canCheckpoint: boolean): CheckpointerInitializeReturn {
    this.#initialized = true;
    this.#canCheckpoint = canCheckpoint;

    if (canCheckpoint) {
      this.#logger.log("Full checkpoint support!");
    }

    const willSimulate = this.#dockerMode && (!this.#canCheckpoint || this.opts.forceSimulate);

    if (willSimulate) {
      this.#logger.log("Simulation mode enabled. Containers will be paused, not checkpointed.", {
        forceSimulate: this.opts.forceSimulate,
      });
    }

    return {
      canCheckpoint,
      willSimulate,
    };
  }

  #getImageRef(projectRef: string, deploymentVersion: string, shortCode: string) {
    return `${REGISTRY_HOST}/trigger/${projectRef}:${deploymentVersion}.prod-${shortCode}`;
  }

  #getExportLocation(projectRef: string, deploymentVersion: string, shortCode: string) {
    const basename = `${projectRef}-${deploymentVersion}-${shortCode}`;

    if (this.#dockerMode) {
      return basename;
    } else {
      return `${CHECKPOINT_PATH}/${basename}.tar`;
    }
  }

  async checkpointAndPush(opts: CheckpointAndPushOptions): Promise<CheckpointData | undefined> {
    const start = performance.now();
    logger.log(`checkpointAndPush() start`, { start, opts });

    const result = await this.#checkpointAndPushWithBackoff(opts);

    const end = performance.now();
    logger.log(`checkpointAndPush() end`, {
      start,
      end,
      diff: end - start,
      opts,
      success: result.success,
    });

    if (!result.success) {
      return;
    }

    return result.checkpoint;
  }

  isCheckpointing(runId: string) {
    return this.#abortControllers.has(runId) || this.#waitingForRetry.has(runId);
  }

  cancelCheckpoint(runId: string): boolean {
    // If the last checkpoint failed, pretend we canceled it
    // This ensures tasks don't wait for external resume messages to continue
    if (this.#hasFailedCheckpoint(runId)) {
      this.#clearFailedCheckpoint(runId);
      return true;
    }

    if (this.#waitingForRetry.has(runId)) {
      this.#waitingForRetry.delete(runId);
      return true;
    }

    const controller = this.#abortControllers.get(runId);

    if (!controller) {
      logger.debug("Nothing to cancel", { runId });
      return false;
    }

    controller.abort("cancelCheckpointing()");
    this.#abortControllers.delete(runId);

    return true;
  }

  async #checkpointAndPushWithBackoff({
    runId,
    leaveRunning = true, // This mirrors kubernetes behaviour more accurately
    projectRef,
    deploymentVersion,
  }: CheckpointAndPushOptions): Promise<CheckpointAndPushResult> {
    this.#logger.log("Checkpointing with backoff", {
      runId,
      leaveRunning,
      projectRef,
      deploymentVersion,
    });

    const backoff = new ExponentialBackoff()
      .type("EqualJitter")
      .base(3)
      .max(3 * 3600)
      .maxElapsed(48 * 3600);

    for await (const { delay, retry } of backoff) {
      try {
        if (retry > 0) {
          this.#logger.error("Retrying checkpoint", {
            runId,
            retry,
            delay,
          });

          this.#waitingForRetry.add(runId);
          await new Promise((resolve) => setTimeout(resolve, delay.milliseconds));

          if (!this.#waitingForRetry.has(runId)) {
            this.#logger.log("Checkpoint canceled while waiting for retry", { runId });
            return { success: false, reason: "CANCELED" };
          } else {
            this.#waitingForRetry.delete(runId);
          }
        }

        const result = await this.#checkpointAndPush({
          runId,
          leaveRunning,
          projectRef,
          deploymentVersion,
        });

        if (result.success) {
          return result;
        }

        if (result.reason === "CANCELED") {
          this.#logger.log("Checkpoint canceled, won't retry", { runId });
          // Don't fail the checkpoint, as it was canceled
          return result;
        }

        if (result.reason === "IN_PROGRESS") {
          this.#logger.log("Checkpoint already in progress, won't retry", { runId });
          this.#failCheckpoint(runId, result.reason);
          return result;
        }

        if (result.reason === "NO_SUPPORT") {
          this.#logger.log("No checkpoint support, won't retry", { runId });
          this.#failCheckpoint(runId, result.reason);
          return result;
        }

        if (result.reason === "DISABLED") {
          this.#logger.log("Checkpoint support disabled, won't retry", { runId });
          this.#failCheckpoint(runId, result.reason);
          return result;
        }

        continue;
      } catch (error) {
        this.#logger.error("Checkpoint error", {
          retry,
          runId,
          delay,
          error: error instanceof Error ? error.message : error,
        });
      }
    }

    this.#logger.error(`Checkpoint failed after exponential backoff`, {
      runId,
      leaveRunning,
      projectRef,
      deploymentVersion,
    });
    this.#failCheckpoint(runId, "ERROR");

    return { success: false, reason: "ERROR" };
  }

  async #checkpointAndPush({
    runId,
    leaveRunning = true, // This mirrors kubernetes behaviour more accurately
    projectRef,
    deploymentVersion,
<<<<<<< HEAD
  }: CheckpointAndPushOptions): Promise<CheckpointData | undefined> {
    await this.init();
=======
  }: CheckpointAndPushOptions): Promise<CheckpointAndPushResult> {
    await this.initialize();
>>>>>>> 9b049bc4

    const options = {
      runId,
      leaveRunning,
      projectRef,
      deploymentVersion,
    };

    if (!this.#dockerMode && !this.#canCheckpoint) {
      this.#logger.error("No checkpoint support. Simulation requires docker.");
      return { success: false, reason: "NO_SUPPORT" };
    }

    if (this.#abortControllers.has(runId)) {
      logger.error("Checkpoint procedure already in progress", { options });
      return { success: false, reason: "IN_PROGRESS" };
    }

    // This is a new checkpoint, clear any last failure for this run
    this.#clearFailedCheckpoint(runId);

    if (DISABLE_CHECKPOINT_SUPPORT) {
      this.#logger.error("Checkpoint support disabled", { options });
      return { success: false, reason: "DISABLED" };
    }

    const controller = new AbortController();
    this.#abortControllers.set(runId, controller);

    const $$ = $({ signal: controller.signal });

    const shortCode = nanoid(8);
    const imageRef = this.#getImageRef(projectRef, deploymentVersion, shortCode);
    const exportLocation = this.#getExportLocation(projectRef, deploymentVersion, shortCode);

    const cleanup = async () => {
      if (this.#dockerMode) {
        return;
      }

      try {
        await $`rm ${exportLocation}`;
        this.#logger.log("Deleted checkpoint archive", { exportLocation });

        await $`buildah rmi ${imageRef}`;
        this.#logger.log("Deleted checkpoint image", { imageRef });
      } catch (error) {
        this.#logger.error("Failure during checkpoint cleanup", { exportLocation, error });
      }
    };

    try {
      if (CHAOS_MONKEY_ENABLED) {
        console.log("🍌 Chaos monkey wreaking havoc");

        const random = Math.random();

        if (random < 0.33) {
          // Fake long checkpoint duration
          await $$`sleep 300`;
        } else if (random < 0.66) {
          // Fake checkpoint error
          await $$`false`;
        } else {
          // no-op
        }
      }

      this.#logger.log("Checkpointing:", { options });

      const containterName = this.#getRunContainerName(runId);

      // Create checkpoint (docker)
      if (this.#dockerMode) {
        try {
          if (this.opts.forceSimulate || !this.#canCheckpoint) {
            this.#logger.log("Simulating checkpoint");
            this.#logger.debug(await $$`docker pause ${containterName}`);
          } else {
            if (SIMULATE_CHECKPOINT_FAILURE) {
              if (performance.now() < SIMULATE_CHECKPOINT_FAILURE_SECONDS * 1000) {
                this.#logger.error("Simulating checkpoint failure", { options });
                throw new Error("SIMULATE_CHECKPOINT_FAILURE");
              }
            }

            if (leaveRunning) {
              this.#logger.debug(
                await $$`docker checkpoint create --leave-running ${containterName} ${exportLocation}`
              );
            } else {
              this.#logger.debug(
                await $$`docker checkpoint create ${containterName} ${exportLocation}`
              );
            }
          }
        } catch (error) {
          this.#logger.error("Failed while creating docker checkpoint", { exportLocation });
          throw error;
        }

        this.#logger.log("checkpoint created:", {
          runId,
          location: exportLocation,
        });

        return {
          success: true,
          checkpoint: {
            location: exportLocation,
            docker: true,
          },
        };
      }

      // Create checkpoint (CRI)
      if (!this.#canCheckpoint) {
        throw new Error("No checkpoint support in kubernetes mode.");
      }

      const containerId = this.#logger.debug(
        // @ts-expect-error
        await $$`crictl ps`
          .pipeStdout($$({ stdin: "pipe" })`grep ${containterName}`)
          .pipeStdout($$({ stdin: "pipe" })`cut -f1 ${"-d "}`)
      );

      if (!containerId.stdout) {
        throw new Error("could not find container id");
      }

      const start = performance.now();

      if (SIMULATE_CHECKPOINT_FAILURE) {
        if (performance.now() < SIMULATE_CHECKPOINT_FAILURE_SECONDS * 1000) {
          this.#logger.error("Simulating checkpoint failure", { options });
          throw new Error("SIMULATE_CHECKPOINT_FAILURE");
        }
      }

      // Create checkpoint
      this.#logger.debug(await $$`crictl checkpoint --export=${exportLocation} ${containerId}`);
      const postCheckpoint = performance.now();

      // Print checkpoint size
      const size = await getParsedFileSize(exportLocation);
      this.#logger.log("checkpoint archive created", { size, options });

      // Create image from checkpoint
      const container = this.#logger.debug(await $$`buildah from scratch`);
      const postFrom = performance.now();

      this.#logger.debug(await $$`buildah add ${container} ${exportLocation} /`);
      const postAdd = performance.now();

      this.#logger.debug(
        await $$`buildah config --annotation=io.kubernetes.cri-o.annotations.checkpoint.name=counter ${container}`
      );
      const postConfig = performance.now();

      this.#logger.debug(await $$`buildah commit ${container} ${imageRef}`);
      const postCommit = performance.now();

      this.#logger.debug(await $$`buildah rm ${container}`);
      const postRm = performance.now();

      if (SIMULATE_PUSH_FAILURE) {
        if (performance.now() < SIMULATE_PUSH_FAILURE_SECONDS * 1000) {
          this.#logger.error("Simulating push failure", { options });
          throw new Error("SIMULATE_PUSH_FAILURE");
        }
      }

      // Push checkpoint image
      this.#logger.debug(await $$`buildah push --tls-verify=${REGISTRY_TLS_VERIFY} ${imageRef}`);
      const postPush = performance.now();

      const perf = {
        "crictl checkpoint": postCheckpoint - start,
        "buildah from": postFrom - postCheckpoint,
        "buildah add": postAdd - postFrom,
        "buildah config": postConfig - postAdd,
        "buildah commit": postCommit - postConfig,
        "buildah rm": postRm - postCommit,
        "buildah push": postPush - postRm,
      };

      this.#logger.log("Checkpointed and pushed image to:", { location: imageRef, perf });

      return {
        success: true,
        checkpoint: {
          location: imageRef,
          docker: false,
        },
      };
    } catch (error) {
      if (isExecaChildProcess(error)) {
        if (error.isCanceled) {
          this.#logger.error("Checkpoint canceled", { options, error });

          return { success: false, reason: "CANCELED" };
        }

        this.#logger.error("Checkpoint command error", { options, error });

        return { success: false, reason: "ERROR" };
      }

      this.#logger.error("Unhandled checkpoint error", { options, error });

      return { success: false, reason: "ERROR" };
    } finally {
      this.#abortControllers.delete(runId);
      await cleanup();
    }
  }

  #failCheckpoint(runId: string, error: unknown) {
    this.#failedCheckpoints.set(runId, error);
  }

  #clearFailedCheckpoint(runId: string) {
    this.#failedCheckpoints.delete(runId);
  }

  #hasFailedCheckpoint(runId: string) {
    return this.#failedCheckpoints.has(runId);
  }

  #getRunContainerName(suffix: string) {
    return `task-run-${suffix}`;
  }
}

class TaskCoordinator {
  #httpServer: ReturnType<typeof createServer>;
  #checkpointer = new Checkpointer({ forceSimulate: FORCE_CHECKPOINT_SIMULATION });

  #prodWorkerNamespace: ZodNamespace<
    typeof ProdWorkerToCoordinatorMessages,
    typeof CoordinatorToProdWorkerMessages,
    typeof ProdWorkerSocketData
  >;
  #platformSocket?: ZodSocketConnection<
    typeof CoordinatorToPlatformMessages,
    typeof PlatformToCoordinatorMessages
  >;

  #checkpointableTasks = new Map<
    string,
    { resolve: (value: void) => void; reject: (err?: any) => void }
  >();

  #delayThresholdInMs: number;

  constructor(
    private port: number,
    private host = "0.0.0.0"
  ) {
    this.#httpServer = this.#createHttpServer();
    this.#checkpointer.init();
    this.#delayThresholdInMs = this.#getDelayThreshold();

    if (process.env.DELAY_THRESHOLD_IN_MS) {
      this.#delayThresholdInMs = this.#getDelayThreshold();
    }

    const io = new Server(this.#httpServer);
    this.#prodWorkerNamespace = this.#createProdWorkerNamespace(io);

    this.#platformSocket = this.#createPlatformSocket();

    const connectedTasksTotal = new Gauge({
      name: "daemon_connected_tasks_total", // don't change this without updating dashboard config
      help: "The number of tasks currently connected.",
      collect: () => {
        connectedTasksTotal.set(this.#prodWorkerNamespace.namespace.sockets.size);
      },
    });
    register.registerMetric(connectedTasksTotal);
  }

  #getDelayThreshold() {
    if (!process.env.RETRY_DELAY_THRESHOLD_IN_MS) {
      return DEFAULT_RETRY_DELAY_THRESHOLD_IN_MS;
    }

    const threshold = parseInt(process.env.RETRY_DELAY_THRESHOLD_IN_MS);

    if (isNaN(threshold)) {
      logger.log(
        "RETRY_DELAY_THRESHOLD_IN_MS parses as NaN, must supply integer. Will use default instead.",
        {
          RETRY_DELAY_THRESHOLD_IN_MS: process.env.RETRY_DELAY_THRESHOLD_IN_MS,
          DEFAULT_DELAY_THRESHOLD_IN_MS: DEFAULT_RETRY_DELAY_THRESHOLD_IN_MS,
        }
      );
      return DEFAULT_RETRY_DELAY_THRESHOLD_IN_MS;
    }

    return threshold;
  }

  #createPlatformSocket() {
    if (!PLATFORM_ENABLED) {
      console.log("INFO: platform connection disabled");
      return;
    }

    const platformConnection = new ZodSocketConnection({
      namespace: "coordinator",
      host: PLATFORM_HOST,
      port: Number(PLATFORM_WS_PORT),
      secure: SECURE_CONNECTION,
      clientMessages: CoordinatorToPlatformMessages,
      serverMessages: PlatformToCoordinatorMessages,
      authToken: PLATFORM_SECRET,
      handlers: {
        RESUME_AFTER_DEPENDENCY: async (message) => {
          const taskSocket = await this.#getAttemptSocket(message.attemptFriendlyId);

          if (!taskSocket) {
            logger.log("Socket for attempt not found", {
              attemptFriendlyId: message.attemptFriendlyId,
            });
            return;
          }

          // In case the task resumed faster than we could checkpoint
          this.#cancelCheckpoint(message.runId);

          taskSocket.emit("RESUME_AFTER_DEPENDENCY", message);
        },
        RESUME_AFTER_DURATION: async (message) => {
          const taskSocket = await this.#getAttemptSocket(message.attemptFriendlyId);

          if (!taskSocket) {
            logger.log("Socket for attempt not found", {
              attemptFriendlyId: message.attemptFriendlyId,
            });
            return;
          }

          taskSocket.emit("RESUME_AFTER_DURATION", message);
        },
        REQUEST_ATTEMPT_CANCELLATION: async (message) => {
          const taskSocket = await this.#getAttemptSocket(message.attemptFriendlyId);

          if (!taskSocket) {
            logger.log("Socket for attempt not found", {
              attemptFriendlyId: message.attemptFriendlyId,
            });
            return;
          }

          taskSocket.emit("REQUEST_ATTEMPT_CANCELLATION", message);
        },
        REQUEST_RUN_CANCELLATION: async (message) => {
          const taskSocket = await this.#getRunSocket(message.runId);

          if (!taskSocket) {
            logger.log("Socket for run not found", {
              runId: message.runId,
            });
            return;
          }

          this.#checkpointer.cancelCheckpoint(message.runId);

          if (message.delayInMs) {
            taskSocket.emit("REQUEST_EXIT", {
              version: "v2",
              delayInMs: message.delayInMs,
            });
          } else {
            // If there's no delay, assume the worker doesn't support non-v1 messages
            taskSocket.emit("REQUEST_EXIT", {
              version: "v1",
            });
          }
        },
        READY_FOR_RETRY: async (message) => {
          const taskSocket = await this.#getRunSocket(message.runId);

          if (!taskSocket) {
            logger.log("Socket for attempt not found", {
              runId: message.runId,
            });
            return;
          }

          taskSocket.emit("READY_FOR_RETRY", message);
        },
      },
    });

    return platformConnection;
  }

  async #getRunSocket(runId: string) {
    const sockets = await this.#prodWorkerNamespace.fetchSockets();

    for (const socket of sockets) {
      if (socket.data.runId === runId) {
        return socket;
      }
    }
  }

  async #getAttemptSocket(attemptFriendlyId: string) {
    const sockets = await this.#prodWorkerNamespace.fetchSockets();

    for (const socket of sockets) {
      if (socket.data.attemptFriendlyId === attemptFriendlyId) {
        return socket;
      }
    }
  }

  #createProdWorkerNamespace(io: Server) {
    const provider = new ZodNamespace({
      io,
      name: "prod-worker",
      clientMessages: ProdWorkerToCoordinatorMessages,
      serverMessages: CoordinatorToProdWorkerMessages,
      socketData: ProdWorkerSocketData,
      postAuth: async (socket, next, logger) => {
        function setSocketDataFromHeader(
          dataKey: keyof typeof socket.data,
          headerName: string,
          required: boolean = true
        ) {
          const value = socket.handshake.headers[headerName];

          if (value) {
            socket.data[dataKey] = Array.isArray(value) ? value[0] : value;
            return;
          }

          if (required) {
            logger.error("missing required header", { headerName });
            throw new Error("missing header");
          }
        }

        try {
          setSocketDataFromHeader("podName", "x-pod-name");
          setSocketDataFromHeader("contentHash", "x-trigger-content-hash");
          setSocketDataFromHeader("projectRef", "x-trigger-project-ref");
          setSocketDataFromHeader("runId", "x-trigger-run-id");
          setSocketDataFromHeader("attemptFriendlyId", "x-trigger-attempt-friendly-id", false);
          setSocketDataFromHeader("envId", "x-trigger-env-id");
          setSocketDataFromHeader("deploymentId", "x-trigger-deployment-id");
          setSocketDataFromHeader("deploymentVersion", "x-trigger-deployment-version");
        } catch (error) {
          logger.error("setSocketDataFromHeader error", { error });
          socket.disconnect(true);
          return;
        }

        logger.debug("success", socket.data);

        next();
      },
      onConnection: async (socket, handler, sender) => {
        const logger = new SimpleLogger(`[prod-worker][${socket.id}]`);

        const crashRun = async (error: { name: string; message: string; stack?: string }) => {
          try {
            this.#platformSocket?.send("RUN_CRASHED", {
              version: "v1",
              runId: socket.data.runId,
              error,
            });
          } finally {
            socket.emit("REQUEST_EXIT", {
              version: "v1",
            });
          }
        };

        const checkpointInProgress = () => {
          return this.#checkpointableTasks.has(socket.data.runId);
        };

        const readyToCheckpoint = async (): Promise<
          { success: true } | { success: false; reason?: string }
        > => {
          if (checkpointInProgress()) {
            return {
              success: false,
              reason: "checkpoint in progress",
            };
          }

          const isCheckpointable = new Promise((resolve, reject) => {
            // We set a reasonable timeout to prevent waiting forever
            // TODO: We may also want to cancel the task as it's unlikely to recover
            setTimeout(() => reject("timeout"), 10_000);

            this.#checkpointableTasks.set(socket.data.runId, { resolve, reject });
          });

          try {
            await isCheckpointable;
            this.#checkpointableTasks.delete(socket.data.runId);

            return {
              success: true,
            };
          } catch (error) {
            logger.error("Error while waiting for checkpointable state", { error });

            return {
              success: false,
              reason: typeof error === "string" ? error : "unknown",
            };
          }
        };

        this.#platformSocket?.send("LOG", {
          metadata: socket.data,
          text: "connected",
        });

        socket.on("LOG", (message, callback) => {
          logger.log("[LOG]", message.text);

          callback();

          this.#platformSocket?.send("LOG", {
            version: "v1",
            metadata: socket.data,
            text: message.text,
          });
        });

        socket.on("READY_FOR_EXECUTION", async (message) => {
          logger.log("[READY_FOR_EXECUTION]", message);

          try {
            const executionAck = await this.#platformSocket?.sendWithAck(
              "READY_FOR_EXECUTION",
              message
            );

            if (!executionAck) {
              logger.error("no execution ack", { runId: socket.data.runId });

              await crashRun({
                name: "ReadyForExecutionError",
                message: "No execution ack",
              });

              return;
            }

            if (!executionAck.success) {
              logger.error("failed to get execution payload", { runId: socket.data.runId });

              await crashRun({
                name: "ReadyForExecutionError",
                message: "Failed to get execution payload",
              });

              return;
            }

            socket.emit("EXECUTE_TASK_RUN", {
              version: "v1",
              executionPayload: executionAck.payload,
            });

            socket.data.attemptFriendlyId = executionAck.payload.execution.attempt.id;
          } catch (error) {
            logger.error("Error", { error });

            await crashRun({
              name: "ReadyForExecutionError",
              message:
                error instanceof Error ? `Unexpected error: ${error.message}` : "Unexpected error",
            });

            return;
          }
        });

        socket.on("READY_FOR_LAZY_ATTEMPT", async (message) => {
          logger.log("[READY_FOR_LAZY_ATTEMPT]", message);

          try {
            const lazyAttempt = await this.#platformSocket?.sendWithAck("READY_FOR_LAZY_ATTEMPT", {
              ...message,
              envId: socket.data.envId,
            });

            if (!lazyAttempt) {
              logger.error("no lazy attempt ack", { runId: socket.data.runId });

              await crashRun({
                name: "ReadyForLazyAttemptError",
                message: "No lazy attempt ack",
              });

              return;
            }

            if (!lazyAttempt.success) {
              logger.error("failed to get lazy attempt payload", { runId: socket.data.runId });

              await crashRun({
                name: "ReadyForLazyAttemptError",
                message: "Failed to get lazy attempt payload",
              });

              return;
            }

            socket.emit("EXECUTE_TASK_RUN_LAZY_ATTEMPT", {
              version: "v1",
              lazyPayload: lazyAttempt.lazyPayload,
            });
          } catch (error) {
            logger.error("Error", { error });

            await crashRun({
              name: "ReadyForLazyAttemptError",
              message:
                error instanceof Error ? `Unexpected error: ${error.message}` : "Unexpected error",
            });

            return;
          }
        });

        socket.on("READY_FOR_RESUME", async (message) => {
          logger.log("[READY_FOR_RESUME]", message);

          socket.data.attemptFriendlyId = message.attemptFriendlyId;
          this.#platformSocket?.send("READY_FOR_RESUME", message);
        });

        socket.on("TASK_RUN_COMPLETED", async ({ completion, execution }, callback) => {
          logger.log("completed task", { completionId: completion.id });

          const completeWithoutCheckpoint = (shouldExit: boolean) => {
            this.#platformSocket?.send("TASK_RUN_COMPLETED", {
              version: "v1",
              execution,
              completion,
            });
            callback({ willCheckpointAndRestore: false, shouldExit });
          };

          if (completion.ok) {
            completeWithoutCheckpoint(true);
            return;
          }

          if (
            completion.error.type === "INTERNAL_ERROR" &&
            completion.error.code === "TASK_RUN_CANCELLED"
          ) {
            completeWithoutCheckpoint(true);
            return;
          }

          if (completion.retry === undefined) {
            completeWithoutCheckpoint(true);
            return;
          }

          if (completion.retry.delay < this.#delayThresholdInMs) {
            completeWithoutCheckpoint(false);
            return;
          }

          const { canCheckpoint, willSimulate } = await this.#checkpointer.init();

          const willCheckpointAndRestore = canCheckpoint || willSimulate;

          if (!willCheckpointAndRestore) {
            completeWithoutCheckpoint(false);
            return;
          }

          // The worker will then put itself in a checkpointable state
          callback({ willCheckpointAndRestore: true, shouldExit: false });

          const ready = await readyToCheckpoint();

          if (!ready.success) {
            logger.error("Failed to become checkpointable", {
              runId: socket.data.runId,
              reason: ready.reason,
            });
            return;
          }

          const checkpoint = await this.#checkpointer.checkpointAndPush({
            runId: socket.data.runId,
            projectRef: socket.data.projectRef,
            deploymentVersion: socket.data.deploymentVersion,
          });

          if (!checkpoint) {
            logger.error("Failed to checkpoint", { runId: socket.data.runId });
            completeWithoutCheckpoint(false);
            return;
          }

          this.#platformSocket?.send("TASK_RUN_COMPLETED", {
            version: "v1",
            execution,
            completion,
            checkpoint,
          });

          if (!checkpoint.docker || !willSimulate) {
            socket.emit("REQUEST_EXIT", {
              version: "v1",
            });
          }
        });

        socket.on("TASK_RUN_FAILED_TO_RUN", async ({ completion }) => {
          logger.log("completed task", { completionId: completion.id });

          this.#platformSocket?.send("TASK_RUN_FAILED_TO_RUN", {
            version: "v1",
            completion,
          });

          socket.emit("REQUEST_EXIT", {
            version: "v1",
          });
        });

        socket.on("READY_FOR_CHECKPOINT", async (message) => {
          logger.log("[READY_FOR_CHECKPOINT]", message);

          const checkpointable = this.#checkpointableTasks.get(socket.data.runId);

          if (!checkpointable) {
            logger.error("No checkpoint scheduled", { runId: socket.data.runId });
            return;
          }

          checkpointable.resolve();
        });

        socket.on("CANCEL_CHECKPOINT", async (message, callback) => {
          logger.log("[CANCEL_CHECKPOINT]", message);

          if (message.version === "v1") {
            this.#cancelCheckpoint(socket.data.runId);
            // v1 has no callback
            return;
          }

          const checkpointCanceled = this.#cancelCheckpoint(socket.data.runId);

          callback({ version: "v2", checkpointCanceled });
        });

        socket.on("WAIT_FOR_DURATION", async (message, callback) => {
          logger.log("[WAIT_FOR_DURATION]", message);

          if (checkpointInProgress()) {
            logger.error("Checkpoint already in progress", { runId: socket.data.runId });
            callback({ willCheckpointAndRestore: false });
            return;
          }

          const { canCheckpoint, willSimulate } = await this.#checkpointer.init();

          const willCheckpointAndRestore = canCheckpoint || willSimulate;

          callback({ willCheckpointAndRestore });

          if (!willCheckpointAndRestore) {
            return;
          }

          const ready = await readyToCheckpoint();

          if (!ready.success) {
            logger.error("Failed to become checkpointable", {
              runId: socket.data.runId,
              reason: ready.reason,
            });
            return;
          }

          const checkpoint = await this.#checkpointer.checkpointAndPush({
            runId: socket.data.runId,
            projectRef: socket.data.projectRef,
            deploymentVersion: socket.data.deploymentVersion,
          });

          if (!checkpoint) {
            // The task container will keep running until the wait duration has elapsed
            logger.error("Failed to checkpoint", { runId: socket.data.runId });
            return;
          }

          if (!checkpoint.docker || !willSimulate) {
            socket.emit("REQUEST_EXIT", {
              version: "v1",
            });
          }

          this.#platformSocket?.send("CHECKPOINT_CREATED", {
            version: "v1",
            attemptFriendlyId: message.attemptFriendlyId,
            docker: checkpoint.docker,
            location: checkpoint.location,
            reason: {
              type: "WAIT_FOR_DURATION",
              ms: message.ms,
              now: message.now,
            },
          });
        });

        socket.on("WAIT_FOR_TASK", async (message, callback) => {
          logger.log("[WAIT_FOR_TASK]", message);

          const { canCheckpoint, willSimulate } = await this.#checkpointer.init();

          const willCheckpointAndRestore = canCheckpoint || willSimulate;

          callback({ willCheckpointAndRestore });

          if (!willCheckpointAndRestore) {
            return;
          }

          const checkpoint = await this.#checkpointer.checkpointAndPush({
            runId: socket.data.runId,
            projectRef: socket.data.projectRef,
            deploymentVersion: socket.data.deploymentVersion,
          });

          if (!checkpoint) {
            logger.error("Failed to checkpoint", { runId: socket.data.runId });
            return;
          }

          if (!checkpoint.docker || !willSimulate) {
            socket.emit("REQUEST_EXIT", {
              version: "v1",
            });
          }

          this.#platformSocket?.send("CHECKPOINT_CREATED", {
            version: "v1",
            attemptFriendlyId: message.attemptFriendlyId,
            docker: checkpoint.docker,
            location: checkpoint.location,
            reason: {
              type: "WAIT_FOR_TASK",
              friendlyId: message.friendlyId,
            },
          });
        });

        socket.on("WAIT_FOR_BATCH", async (message, callback) => {
          logger.log("[WAIT_FOR_BATCH]", message);

          const { canCheckpoint, willSimulate } = await this.#checkpointer.init();

          const willCheckpointAndRestore = canCheckpoint || willSimulate;

          callback({ willCheckpointAndRestore });

          if (!willCheckpointAndRestore) {
            return;
          }

          const checkpoint = await this.#checkpointer.checkpointAndPush({
            runId: socket.data.runId,
            projectRef: socket.data.projectRef,
            deploymentVersion: socket.data.deploymentVersion,
          });

          if (!checkpoint) {
            logger.error("Failed to checkpoint", { runId: socket.data.runId });
            return;
          }

          if (!checkpoint.docker || !willSimulate) {
            socket.emit("REQUEST_EXIT", {
              version: "v1",
            });
          }

          this.#platformSocket?.send("CHECKPOINT_CREATED", {
            version: "v1",
            attemptFriendlyId: message.attemptFriendlyId,
            docker: checkpoint.docker,
            location: checkpoint.location,
            reason: {
              type: "WAIT_FOR_BATCH",
              batchFriendlyId: message.batchFriendlyId,
              runFriendlyIds: message.runFriendlyIds,
            },
          });
        });

        socket.on("INDEX_TASKS", async (message, callback) => {
          logger.log("[INDEX_TASKS]", message);

          const workerAck = await this.#platformSocket?.sendWithAck("CREATE_WORKER", {
            version: "v2",
            projectRef: socket.data.projectRef,
            envId: socket.data.envId,
            deploymentId: message.deploymentId,
            metadata: {
              contentHash: socket.data.contentHash,
              packageVersion: message.packageVersion,
              tasks: message.tasks,
            },
            supportsLazyAttempts: message.version !== "v1" && message.supportsLazyAttempts,
          });

          if (!workerAck) {
            logger.debug("no worker ack while indexing", message);
          }

          callback({ success: !!workerAck?.success });
        });

        socket.on("INDEXING_FAILED", async (message) => {
          logger.log("[INDEXING_FAILED]", message);

          this.#platformSocket?.send("INDEXING_FAILED", {
            version: "v1",
            deploymentId: message.deploymentId,
            error: message.error,
          });
        });

        socket.on("CREATE_TASK_RUN_ATTEMPT", async (message, callback) => {
          logger.log("[CREATE_TASK_RUN_ATTEMPT]", message);

          const createAttempt = await this.#platformSocket?.sendWithAck("CREATE_TASK_RUN_ATTEMPT", {
            runId: message.runId,
            envId: socket.data.envId,
          });

          if (!createAttempt?.success) {
            logger.debug("no ack while creating attempt", message);
            callback({ success: false });
            return;
          }

          socket.data.attemptFriendlyId = createAttempt.executionPayload.execution.attempt.id;

          callback({
            success: true,
            executionPayload: createAttempt.executionPayload,
          });
        });

        socket.on("UNRECOVERABLE_ERROR", async (message) => {
          logger.log("[UNRECOVERABLE_ERROR]", message);

          await crashRun(message.error);
        });
      },
      onDisconnect: async (socket, handler, sender, logger) => {
        this.#platformSocket?.send("LOG", {
          metadata: socket.data,
          text: "disconnect",
        });
      },
      handlers: {
        TASK_HEARTBEAT: async (message) => {
          this.#platformSocket?.send("TASK_HEARTBEAT", message);
        },
        TASK_RUN_HEARTBEAT: async (message) => {
          this.#platformSocket?.send("TASK_RUN_HEARTBEAT", message);
        },
      },
    });

    return provider;
  }

  #cancelCheckpoint(runId: string): boolean {
    const checkpointWait = this.#checkpointableTasks.get(runId);

    if (checkpointWait) {
      // Stop waiting for task to reach checkpointable state
      checkpointWait.reject("Checkpoint cancelled");
    }

    // Cancel checkpointing procedure
    const checkpointCanceled = this.#checkpointer.cancelCheckpoint(runId);

    logger.log("cancelCheckpoint()", { runId, checkpointCanceled });

    return checkpointCanceled;
  }

  #createHttpServer() {
    const httpServer = createServer(async (req, res) => {
      logger.log(`[${req.method}]`, req.url);

      const reply = new HttpReply(res);

      switch (req.url) {
        case "/health": {
          return reply.text("ok");
        }
        case "/metrics": {
          return reply.text(await register.metrics(), 200, register.contentType);
        }
        case "/whoami": {
          return reply.text(NODE_NAME);
        }
        case "/checkpoint": {
          const body = await getTextBody(req);
          // await this.#checkpointer.checkpointAndPush(body);
          return reply.text(`sent restore request: ${body}`);
        }
        default: {
          return reply.empty(404);
        }
      }
    });

    httpServer.on("clientError", (err, socket) => {
      socket.end("HTTP/1.1 400 Bad Request\r\n\r\n");
    });

    httpServer.on("listening", () => {
      logger.log("server listening on port", HTTP_SERVER_PORT);
    });

    return httpServer;
  }

  listen() {
    this.#httpServer.listen(this.port, this.host);
  }
}

const coordinator = new TaskCoordinator(HTTP_SERVER_PORT);
coordinator.listen();<|MERGE_RESOLUTION|>--- conflicted
+++ resolved
@@ -12,17 +12,13 @@
 } from "@trigger.dev/core/v3";
 import { ZodNamespace } from "@trigger.dev/core/v3/zodNamespace";
 import { ZodSocketConnection } from "@trigger.dev/core/v3/zodSocket";
-<<<<<<< HEAD
 import {
   HttpReply,
   getTextBody,
   SimpleLogger,
   testCheckpointSupport,
 } from "@trigger.dev/core-apps";
-=======
-import { HttpReply, getTextBody, SimpleLogger } from "@trigger.dev/core-apps";
 import { ExponentialBackoff } from "./backoff";
->>>>>>> 9b049bc4
 
 import { collectDefaultMetrics, register, Gauge } from "prom-client";
 collectDefaultMetrics();
@@ -51,10 +47,6 @@
   10
 );
 
-const FORCE_CHECKPOINT_SIMULATION = ["1", "true"].includes(
-  process.env.FORCE_CHECKPOINT_SIMULATION ?? "true"
-);
-
 const REGISTRY_HOST = process.env.REGISTRY_HOST || "localhost:5000";
 const CHECKPOINT_PATH = process.env.CHECKPOINT_PATH || "/checkpoints";
 const REGISTRY_TLS_VERIFY = process.env.REGISTRY_TLS_VERIFY === "false" ? "false" : "true";
@@ -355,13 +347,8 @@
     leaveRunning = true, // This mirrors kubernetes behaviour more accurately
     projectRef,
     deploymentVersion,
-<<<<<<< HEAD
-  }: CheckpointAndPushOptions): Promise<CheckpointData | undefined> {
+  }: CheckpointAndPushOptions): Promise<CheckpointAndPushResult> {
     await this.init();
-=======
-  }: CheckpointAndPushOptions): Promise<CheckpointAndPushResult> {
-    await this.initialize();
->>>>>>> 9b049bc4
 
     const options = {
       runId,
