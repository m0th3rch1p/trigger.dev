--- conflicted
+++ resolved
@@ -18,21 +18,12 @@
   retry?: RetryOptions;
 };
 
-<<<<<<< HEAD
-export async function zodfetch<T extends z.ZodTypeAny>(
-  schema: T,
-  url: string,
-  requestInit?: RequestInit,
-  options?: ZodFetchOptions
-): Promise<z.infer<T>> {
-=======
 export async function zodfetch<TResponseBodySchema extends z.ZodTypeAny>(
   schema: TResponseBodySchema,
   url: string,
   requestInit?: RequestInit,
   options?: ZodFetchOptions
 ): Promise<z.output<TResponseBodySchema>> {
->>>>>>> cec20b96
   return await _doZodFetch(schema, url, requestInit, options);
 }
 
