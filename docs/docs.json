{
  "$schema": "https://mintlify.com/docs.json",
  "theme": "maple",
  "name": "Trigger.dev",
  "description": "Trigger.dev is an open source background jobs framework that lets you write reliable workflows in plain async code. Run long-running AI tasks, handle complex background jobs, and build AI agents with built-in queuing, automatic retries, and real-time monitoring. No timeouts, elastic scaling, and zero infrastructure management required.",
  "colors": {
    "primary": "#A8FF53",
    "light": "#A8FF53",
    "dark": "#A8FF53"
  },
  "favicon": "/images/favicon.png",
  "contextual": {
    "options": [
      "copy",
      "view",
      "claude"
    ]
  },
  "navigation": {
    "dropdowns": [
      {
        "dropdown": "Documentation",
        "description": "Resources for Trigger.dev",
        "icon": "book-open",
        "groups": [
          {
            "group": "Getting started",
            "pages": [
              "introduction",
              "quick-start",
              "manual-setup",
              "video-walkthrough",
              "how-it-works",
              "limits",
              "migrating-from-v3"
            ]
          },
          {
            "group": "Fundamentals",
            "pages": [
              {
                "group": "Tasks",
                "pages": [
                  "tasks/overview",
                  "tasks/schemaTask",
                  "tasks/scheduled"
                ]
              },
              "triggering",
              "runs",
              "apikeys"
            ]
          },
          {
            "group": "Writing tasks",
            "pages": [
              "writing-tasks-introduction",
              "logging",
              "errors-retrying",
              {
                "group": "Wait",
                "pages": [
                  "wait",
                  "wait-for",
                  "wait-until",
                  "wait-for-token"
                ]
              },
              "queue-concurrency",
              "versioning",
              "machines",
              "idempotency",
              "runs/max-duration",
              "tags",
              "runs/metadata",
              "run-usage",
              "context",
              "runs/priority",
              "hidden-tasks"
            ]
          },
          {
            "group": "Configuration",
            "pages": [
              "config/config-file",
              {
                "group": "Build extensions",
                "pages": [
                  "config/extensions/overview",
                  {
                    "group": "Built-in extensions",
                    "pages": [
                      "config/extensions/prismaExtension",
                      "config/extensions/pythonExtension",
                      "config/extensions/playwright",
                      "config/extensions/puppeteer",
                      "config/extensions/lightpanda",
                      "config/extensions/ffmpeg",
                      "config/extensions/aptGet",
                      "config/extensions/additionalFiles",
                      "config/extensions/additionalPackages",
                      "config/extensions/syncEnvVars",
                      "config/extensions/esbuildPlugin",
                      "config/extensions/emitDecoratorMetadata",
                      "config/extensions/audioWaveform"
                    ]
                  },
                  "config/extensions/custom"
                ]
              }
            ]
          },
          {
            "group": "Development",
            "pages": [
              "cli-dev"
            ]
          },
          {
            "group": "Deployment",
            "pages": [
              "deployment/overview",
              "deploy-environment-variables",
              "github-actions",
              "deployment/preview-branches",
              "deployment/atomic-deployment",
              {
                "group": "Deployment integrations",
                "pages": [
                  "vercel-integration"
                ]
              }
            ]
          },
          {
            "group": "Realtime",
            "pages": [
              "realtime/overview",
              "realtime/how-it-works",
              "realtime/run-object",
              "realtime/auth",
              {
                "group": "React hooks (frontend)",
                "pages": [
                  "realtime/react-hooks/overview",
                  "realtime/react-hooks/triggering",
                  "realtime/react-hooks/subscribe",
                  "realtime/react-hooks/streams",
                  "realtime/react-hooks/swr"
                ]
              },
              {
                "group": "Backend",
                "pages": [
<<<<<<< HEAD
                  "frontend/react-hooks/overview",
                  "frontend/react-hooks/realtime",
                  "frontend/react-hooks/triggering",
                  "frontend/react-hooks/use-wait-token"
=======
                  "realtime/backend/overview",
                  "realtime/backend/subscribe",
                  "realtime/backend/streams"
>>>>>>> 26d4d08b
                ]
              }
            ]
          },
          {
            "group": "CLI",
            "pages": [
              "cli-introduction",
              {
                "group": "Commands",
                "pages": [
                  "cli-deploy-commands",
                  "cli-dev-commands",
                  "cli-init-commands",
                  "cli-list-profiles-commands",
                  "cli-login-commands",
                  "cli-logout-commands",
                  "cli-preview-archive",
                  "cli-promote-commands",
                  "cli-switch",
                  "cli-update-commands",
                  "cli-whoami-commands"
                ]
              }
            ]
          },
          {
            "group": "Using the Dashboard",
            "pages": [
              "run-tests",
              "troubleshooting-alerts",
              "replaying",
              "bulk-actions"
            ]
          },
          {
            "group": "Troubleshooting",
            "pages": [
              "troubleshooting",
              "how-to-reduce-your-spend",
              "troubleshooting-debugging-in-vscode",
              "upgrading-packages",
              "troubleshooting-uptime-status",
              "troubleshooting-github-issues",
              "request-feature"
            ]
          },
          {
            "group": "Self-hosting",
            "pages": [
              "self-hosting/overview",
              "self-hosting/docker",
              "self-hosting/kubernetes",
              {
                "group": "Environment variables",
<<<<<<< HEAD
                "pages": ["self-hosting/env/webapp", "self-hosting/env/supervisor"]
              },
=======
                "pages": [
                  "self-hosting/env/webapp",
                  "self-hosting/env/supervisor"
                ]
              }
            ],
            "tags": [
              "v4"
            ],
            "tag": "v4"
          },
          {
            "group": "Self-hosting",
            "pages": [
>>>>>>> 26d4d08b
              "open-source-self-hosting"
            ]
          },

          {
            "group": "Open source",
            "pages": [
              "open-source-contributing",
              "github-repo",
              "changelog",
              "roadmap"
            ]
          },
          {
            "group": "Help",
            "pages": [
              "community",
              "help-slack",
              "help-email"
            ]
          }
        ]
      },
      {
        "dropdown": "API reference",
        "description": "The Trigger.dev API",
        "icon": "code",
        "groups": [
          {
            "group": "API reference",
            "pages": [
              "management/overview",
              "management/authentication",
              "management/errors-and-retries",
              "management/auto-pagination",
              "management/advanced-usage"
            ]
          },
          {
            "group": "Tasks API",
            "pages": [
              "management/tasks/trigger",
              "management/tasks/batch-trigger"
            ]
          },
          {
            "group": "Runs API",
            "pages": [
              "management/runs/list",
              "management/runs/retrieve",
              "management/runs/replay",
              "management/runs/cancel",
              "management/runs/reschedule",
              "management/runs/update-metadata"
            ]
          },
          {
            "group": "Schedules API",
            "pages": [
              "management/schedules/list",
              "management/schedules/create",
              "management/schedules/retrieve",
              "management/schedules/update",
              "management/schedules/delete",
              "management/schedules/deactivate",
              "management/schedules/activate",
              "management/schedules/timezones"
            ]
          },
          {
            "group": "Env Vars API",
            "pages": [
              "management/envvars/list",
              "management/envvars/import",
              "management/envvars/create",
              "management/envvars/retrieve",
              "management/envvars/update",
              "management/envvars/delete"
            ]
          }
        ]
      },
      {
        "dropdown": "Guides & examples",
        "description": "A great way to get started",
        "icon": "books",
        "groups": [
          {
            "group": "Introduction",
            "pages": [
              "guides/introduction"
            ]
          },
          {
            "group": "Frameworks",
            "pages": [
              "guides/frameworks/bun",
              "guides/frameworks/nextjs",
              "guides/frameworks/nodejs",
              "guides/frameworks/remix",
              "guides/community/sveltekit"
            ]
          },
          {
            "group": "Guides",
            "pages": [
              {
                "group": "AI Agents",
                "icon": {
                  "name": "microchip-ai",
                  "style": "regular"
                },
                "pages": [
                  "guides/ai-agents/overview",
                  "guides/ai-agents/generate-translate-copy",
                  "guides/ai-agents/route-question",
                  "guides/ai-agents/respond-and-check-content",
                  "guides/ai-agents/translate-and-refine",
                  "guides/ai-agents/verify-news-article"
                ]
              },
              "guides/cursor-rules",
              "guides/frameworks/drizzle",
              "guides/frameworks/prisma",
              "guides/frameworks/sequin",
              {
                "group": "Supabase",
                "icon": {
                  "name": "bolt",
                  "style": "solid"
                },
                "pages": [
                  "guides/frameworks/supabase-guides-overview",
                  "guides/frameworks/supabase-edge-functions-basic",
                  "guides/frameworks/supabase-edge-functions-database-webhooks",
                  "guides/frameworks/supabase-authentication"
                ]
              },
              {
                "group": "Webhooks",
                "icon": {
                  "name": "webhook",
                  "style": "solid"
                },
                "pages": [
                  "guides/frameworks/webhooks-guides-overview",
                  "guides/frameworks/nextjs-webhooks",
                  "guides/frameworks/remix-webhooks",
                  "guides/examples/stripe-webhook"
                ]
              }
            ]
          },
          {
            "group": "Example projects",
            "pages": [
              "guides/example-projects/batch-llm-evaluator",
              "guides/example-projects/claude-thinking-chatbot",
              "guides/example-projects/human-in-the-loop-workflow",
              "guides/example-projects/mastra-agents-with-memory",
              "guides/example-projects/meme-generator-human-in-the-loop",
              "guides/example-projects/openai-agent-sdk-guardrails",
              "guides/example-projects/openai-agents-sdk-typescript-playground",
              "guides/example-projects/realtime-csv-importer",
              "guides/example-projects/realtime-fal-ai",
              "guides/example-projects/turborepo-monorepo-prisma",
              "guides/example-projects/vercel-ai-sdk-deep-research",
              "guides/example-projects/vercel-ai-sdk-image-generator"
            ]
          },
          {
            "group": "Python guides",
            "pages": [
              "guides/python/python-image-processing",
              "guides/python/python-doc-to-markdown",
              "guides/python/python-crawl4ai",
              "guides/python/python-pdf-form-extractor"
            ]
          },
          {
            "group": "Example tasks",
            "pages": [
              "guides/examples/dall-e3-generate-image",
              "guides/examples/deepgram-transcribe-audio",
              "guides/examples/fal-ai-image-to-cartoon",
              "guides/examples/fal-ai-realtime",
              "guides/examples/ffmpeg-video-processing",
              "guides/examples/firecrawl-url-crawl",
              "guides/examples/lightpanda",
              "guides/examples/libreoffice-pdf-conversion",
              "guides/examples/open-ai-with-retrying",
              "guides/examples/pdf-to-image",
              "guides/examples/puppeteer",
              "guides/examples/react-pdf",
              "guides/examples/react-email",
              "guides/examples/resend-email-sequence",
              "guides/examples/satori",
              "guides/examples/scrape-hacker-news",
              "guides/examples/sentry-error-tracking",
              "guides/examples/sharp-image-processing",
              "guides/examples/supabase-database-operations",
              "guides/examples/supabase-storage-upload",
              "guides/examples/vercel-ai-sdk",
              "guides/examples/vercel-sync-env-vars"
            ]
          },
          {
            "group": "Migration guides",
            "pages": [
              "migration-mergent"
            ]
          },
          {
            "group": "Community packages",
            "pages": [
              "guides/community/dotenvx",
              "guides/community/fatima",
              "guides/community/rate-limiter",
              "guides/community/sveltekit"
            ]
          }
        ]
      }
    ]
  },
  "logo": {
    "light": "/logo/light.png",
    "dark": "/logo/dark.png",
    "href": "https://trigger.dev"
  },
  "api": {
    "openapi": [
      "openapi.yml",
      "v3-openapi.yaml"
    ],
    "playground": {
      "display": "simple"
    }
  },
  "appearance": {
    "default": "dark",
    "strict": true
  },
  "background": {
    "color": {
      "light": "#fff",
      "dark": "#121317"
    }
  },
  "navbar": {
    "primary": {
      "type": "github",
      "href": "https://github.com/triggerdotdev/trigger.dev"
    }
  },
  "footer": {
    "socials": {
      "x": "https://twitter.com/triggerdotdev",
      "github": "https://github.com/triggerdotdev",
      "linkedin": "https://www.linkedin.com/company/triggerdotdev"
    },
    "links": [
      {
        "header": "Developers",
        "items": [
          {
            "label": "Changelog",
            "href": "https://trigger.dev/changelog"
          },
          {
            "label": "Contributing",
            "href": "https://github.com/triggerdotdev/trigger.dev/blob/main/CONTRIBUTING.md"
          },
          {
            "label": "Open source",
            "href": "https://github.com/triggerdotdev/trigger.dev?tab=Apache-2.0-1-ov-file#readme"
          },
          {
            "label": "GitHub",
            "href": "https://github.com/triggerdotdev/trigger.dev"
          },
          {
            "label": "OSS Friends",
            "href": "https://trigger.dev/oss-friends"
          }
        ]
      },
      {
        "header": "Product",
        "items": [
          {
            "label": "Pricing",
            "href": "https://trigger.dev/pricing"
          },
          {
            "label": "How it works",
            "href": "https://trigger.dev/#how-it-works"
          },
          {
            "label": "Features",
            "href": "https://trigger.dev/product"
          },
          {
            "label": "Roadmap",
            "href": "https://feedback.trigger.dev/roadmap"
          },
          {
            "label": "FAQs",
            "href": "https://trigger.dev/pricing#faqs"
          },
          {
            "label": "Uptime status",
            "href": "https://status.trigger.dev/"
          }
        ]
      },
      {
        "header": "Company",
        "items": [
          {
            "label": "Blog",
            "href": "https://trigger.dev/blog"
          },
          {
            "label": "Contact",
            "href": "https://trigger.dev/contact"
          },
          {
            "label": "Careers",
            "href": "https://trigger.dev/jobs"
          },
          {
            "label": "Privacy",
            "href": "https://trigger.dev/legal/privacy"
          },
          {
            "label": "Terms of service",
            "href": "https://trigger.dev/legal"
          }
        ]
      }
    ]
  },
  "redirects": [
    {
      "source": "/v3/feature-matrix",
      "destination": "https://feedback.trigger.dev/roadmap"
    },
    {
      "source": "/v3/upgrading-from-v2",
      "destination": "/guides/use-cases/upgrading-from-v2"
    },
    {
      "source": "/v3/open-source-self-hosting",
      "destination": "/open-source-self-hosting"
    },
    {
      "source": "/v3/:slug*",
      "destination": "/:slug*"
    },
    {
      "source": "/reattempting-replaying",
      "destination": "/replaying"
    },
    {
      "source": "/tasks-overview",
      "destination": "/tasks/overview"
    },
    {
      "source": "/tasks-scheduled",
      "destination": "/tasks/scheduled"
    },
    {
      "source": "/trigger-folder",
      "destination": "/config/config-file"
    },
    {
      "source": "/trigger-config",
      "destination": "/config/config-file"
    },
    {
      "source": "/guides/frameworks/introduction",
      "destination": "/guides/introduction"
    },
    {
      "source": "/guides/examples/intro",
      "destination": "/guides/introduction"
    },
    {
      "source": "/examples/:slug*",
      "destination": "/guides/examples/:slug*"
    },
    {
      "source": "/realtime",
      "destination": "/realtime/overview"
    },
    {
      "source": "/runs-and-attempts",
      "destination": "/runs"
    },
    {
      "source": "/frontend/react-hooks",
      "destination": "/realtime/react-hooks/overview"
    },
    {
      "source": "/frontend/overview",
      "destination": "/realtime/auth"
    },
    {
      "source": "/frontend/react-hooks/overview",
      "destination": "/realtime/react-hooks/overview"
    },
    {
      "source": "/frontend/react-hooks/realtime",
      "destination": "/realtime/react-hooks/realtime"
    },
    {
      "source": "/frontend/react-hooks/triggering",
      "destination": "/realtime/react-hooks/triggering"
    },
    {
      "source": "/realtime/backend",
      "destination": "/realtime/backend/overview"
    },
    {
      "source": "/realtime/streams",
      "destination": "/realtime/backend/streams"
    },
    {
      "source": "/realtime/react-hooks",
      "destination": "/realtime/react-hooks/overview"
    },
    {
      "source": "/realtime/subscribe-to-run",
      "destination": "/realtime/backend/subscribe"
    },
    {
      "source": "/realtime/subscribe-to-runs-with-tag",
      "destination": "/realtime/backend/subscribe"
    },
    {
      "source": "/realtime/subscribe-to-batch",
      "destination": "/realtime/backend/subscribe"
    },
    {
      "source": "/management/projects/runs",
      "destination": "/management/overview"
    },
    {
      "source": "/upgrade-to-v4",
      "destination": "/migrating-from-v3"
    }
  ]
}<|MERGE_RESOLUTION|>--- conflicted
+++ resolved
@@ -10,11 +10,7 @@
   },
   "favicon": "/images/favicon.png",
   "contextual": {
-    "options": [
-      "copy",
-      "view",
-      "claude"
-    ]
+    "options": ["copy", "view", "claude"]
   },
   "navigation": {
     "dropdowns": [
@@ -40,11 +36,7 @@
             "pages": [
               {
                 "group": "Tasks",
-                "pages": [
-                  "tasks/overview",
-                  "tasks/schemaTask",
-                  "tasks/scheduled"
-                ]
+                "pages": ["tasks/overview", "tasks/schemaTask", "tasks/scheduled"]
               },
               "triggering",
               "runs",
@@ -59,12 +51,7 @@
               "errors-retrying",
               {
                 "group": "Wait",
-                "pages": [
-                  "wait",
-                  "wait-for",
-                  "wait-until",
-                  "wait-for-token"
-                ]
+                "pages": ["wait", "wait-for", "wait-until", "wait-for-token"]
               },
               "queue-concurrency",
               "versioning",
@@ -112,9 +99,7 @@
           },
           {
             "group": "Development",
-            "pages": [
-              "cli-dev"
-            ]
+            "pages": ["cli-dev"]
           },
           {
             "group": "Deployment",
@@ -126,9 +111,7 @@
               "deployment/atomic-deployment",
               {
                 "group": "Deployment integrations",
-                "pages": [
-                  "vercel-integration"
-                ]
+                "pages": ["vercel-integration"]
               }
             ]
           },
@@ -152,16 +135,9 @@
               {
                 "group": "Backend",
                 "pages": [
-<<<<<<< HEAD
-                  "frontend/react-hooks/overview",
-                  "frontend/react-hooks/realtime",
-                  "frontend/react-hooks/triggering",
-                  "frontend/react-hooks/use-wait-token"
-=======
                   "realtime/backend/overview",
                   "realtime/backend/subscribe",
                   "realtime/backend/streams"
->>>>>>> 26d4d08b
                 ]
               }
             ]
@@ -190,12 +166,7 @@
           },
           {
             "group": "Using the Dashboard",
-            "pages": [
-              "run-tests",
-              "troubleshooting-alerts",
-              "replaying",
-              "bulk-actions"
-            ]
+            "pages": ["run-tests", "troubleshooting-alerts", "replaying", "bulk-actions"]
           },
           {
             "group": "Troubleshooting",
@@ -217,45 +188,19 @@
               "self-hosting/kubernetes",
               {
                 "group": "Environment variables",
-<<<<<<< HEAD
                 "pages": ["self-hosting/env/webapp", "self-hosting/env/supervisor"]
               },
-=======
-                "pages": [
-                  "self-hosting/env/webapp",
-                  "self-hosting/env/supervisor"
-                ]
-              }
-            ],
-            "tags": [
-              "v4"
-            ],
-            "tag": "v4"
-          },
-          {
-            "group": "Self-hosting",
-            "pages": [
->>>>>>> 26d4d08b
               "open-source-self-hosting"
             ]
           },
 
           {
             "group": "Open source",
-            "pages": [
-              "open-source-contributing",
-              "github-repo",
-              "changelog",
-              "roadmap"
-            ]
+            "pages": ["open-source-contributing", "github-repo", "changelog", "roadmap"]
           },
           {
             "group": "Help",
-            "pages": [
-              "community",
-              "help-slack",
-              "help-email"
-            ]
+            "pages": ["community", "help-slack", "help-email"]
           }
         ]
       },
@@ -276,10 +221,7 @@
           },
           {
             "group": "Tasks API",
-            "pages": [
-              "management/tasks/trigger",
-              "management/tasks/batch-trigger"
-            ]
+            "pages": ["management/tasks/trigger", "management/tasks/batch-trigger"]
           },
           {
             "group": "Runs API",
@@ -325,9 +267,7 @@
         "groups": [
           {
             "group": "Introduction",
-            "pages": [
-              "guides/introduction"
-            ]
+            "pages": ["guides/introduction"]
           },
           {
             "group": "Frameworks",
@@ -444,9 +384,7 @@
           },
           {
             "group": "Migration guides",
-            "pages": [
-              "migration-mergent"
-            ]
+            "pages": ["migration-mergent"]
           },
           {
             "group": "Community packages",
@@ -467,10 +405,7 @@
     "href": "https://trigger.dev"
   },
   "api": {
-    "openapi": [
-      "openapi.yml",
-      "v3-openapi.yaml"
-    ],
+    "openapi": ["openapi.yml", "v3-openapi.yaml"],
     "playground": {
       "display": "simple"
     }
