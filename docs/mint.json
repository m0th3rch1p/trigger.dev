{
  "$schema": "https://mintlify.com/schema.json",
  "name": "Trigger.dev",
  "openapi": ["/openapi.yml", "/v3-openapi.yaml"],
  "versions": ["v3", "v2"],
  "api": {
    "playground": {
      "mode": "simple"
    },
    "maintainOrder": true
  },
  "logo": {
    "dark": "/logo/dark.png",
    "light": "/logo/light.png",
    "href": "https://trigger.dev"
  },
  "favicon": "/images/favicon.png",
  "colors": {
    "primary": "#A8FF53",
    "light": "#A8FF53",
    "dark": "#A8FF53",
    "anchors": {
      "from": "#252630",
      "to": "#252630"
    },
    "background": {
      "light": "#fff",
      "dark": "#121317"
    }
  },
  "theme": "quill",
  "modeToggle": {
    "default": "dark",
    "isHidden": true
  },
  "feedback": {
    "suggestEdit": true,
    "raiseIssue": true,
    "thumbsRating": true
  },
  "topbarCtaButton": {
    "type": "github",
    "url": "https://github.com/triggerdotdev/trigger.dev"
  },
  "topbarLinks": [
    {
      "name": "Community",
      "url": "https://discord.gg/kA47vcd8P6"
    }
  ],
  "redirects": [
    {
      "source": "/documentation/quickstart",
      "destination": "/documentation/quickstarts/introduction"
    },
    {
      "source": "/documentation/guides/manual",
      "destination": "/documentation/guides/manual/nextjs"
    },
    {
      "source": "/documentation/concepts/limitations",
      "destination": "/documentation/concepts/limits"
    },
    {
      "source": "/documentation/guides/create-a-job",
      "destination": "/documentation/guides/writing-jobs-step-by-step"
    },
    {
      "source": "/documentation/v3/feature-matrix",
      "destination": "/documentation/"
    }
  ],

  "anchors": [
    {
      "name": "Guides",
      "icon": "book",
      "url": "guides"
    }
  ],
  "navigation": [
    {
      "group": "Getting Started",
      "version": "v3",
<<<<<<< HEAD
      "pages": [
        "v3/introduction",
        "v3/quick-start",
        "v3/upgrading-from-v2",
        "v3/changelog",
        "v3/feature-matrix",
        "v3/limits"
      ]
=======
      "pages": ["v3/quick-start", "v3/upgrading-from-v2", "v3/limits", "v3/roadmap", "v3/changelog"]
>>>>>>> c1d4c04e
    },
    {
      "group": "Fundamentals",
      "version": "v3",
      "pages": [
        "v3/trigger-folder",
        "v3/tasks-overview",
        "v3/triggering",
        "v3/apikeys",
        {
          "group": "Task types",
          "pages": ["v3/tasks-regular", "v3/tasks-scheduled"]
        },
        "v3/trigger-config"
      ]
    },
    {
      "group": "Development",
      "version": "v3",
      "pages": ["v3/cli-dev", "v3/run-tests"]
    },
    {
      "group": "Deployment",
      "version": "v3",
      "pages": [
        "v3/deploy-environment-variables",
        "v3/cli-deploy",
        "v3/github-actions",
        {
          "group": "Deployment integrations",
          "pages": ["v3/vercel-integration"]
        }
      ]
    },
    {
      "group": "Writing tasks",
      "version": "v3",
      "pages": [
        "v3/writing-tasks-introduction",
        "v3/logging",
        "v3/errors-retrying",
        {
          "group": "Wait",
          "pages": [
            "v3/wait",
            "v3/wait-for",
            "v3/wait-until",
            "v3/wait-for-event",
            "v3/wait-for-request"
          ]
        },
        "v3/queue-concurrency",
        "v3/versioning",
        "v3/machines",
        "v3/idempotency",
        "v3/reattempting-replaying",
        "v3/tags",
        "v3/notifications",
        "v3/run-usage"
      ]
    },
    {
      "group": "API reference",
      "version": "v3",
      "pages": [
        "v3/management/overview",
        {
          "group": "Tasks API",
          "pages": ["v3/management/tasks/trigger", "v3/management/tasks/batch-trigger"]
        },
        {
          "group": "Runs API",
          "pages": [
            "v3/management/runs/list",
            "v3/management/runs/retrieve",
            "v3/management/runs/replay",
            "v3/management/runs/cancel",
            "v3/management/runs/reschedule"
          ]
        },
        {
          "group": "Schedules API",
          "pages": [
            "v3/management/schedules/list",
            "v3/management/schedules/create",
            "v3/management/schedules/retrieve",
            "v3/management/schedules/update",
            "v3/management/schedules/delete",
            "v3/management/schedules/deactivate",
            "v3/management/schedules/activate",
            "v3/management/schedules/timezones"
          ]
        },
        {
          "group": "Env Vars API",
          "pages": [
            "v3/management/envvars/list",
            "v3/management/envvars/import",
            "v3/management/envvars/create",
            "v3/management/envvars/retrieve",
            "v3/management/envvars/update",
            "v3/management/envvars/delete"
          ]
        },
        {
          "group": "Projects API",
          "pages": ["v3/management/projects/runs"]
        }
      ]
    },
    {
      "group": "Open source",
      "version": "v3",
      "pages": ["v3/github-repo", "v3/open-source-self-hosting", "v3/open-source-contributing"]
    },
    {
      "group": "Troubleshooting",
      "version": "v3",
      "pages": [
        "v3/troubleshooting",
        "v3/upgrading-packages",
        "v3/troubleshooting-alerts",
        "v3/troubleshooting-uptime-status",
        "v3/troubleshooting-github-issues",
        "v3/request-feature"
      ]
    },
    {
      "group": "Help",
      "version": "v3",
      "pages": ["v3/community", "v3/help-slack", "v3/help-email"]
    },
    {
      "group": "Frameworks",
      "version": "v3",
      "pages": ["guides/frameworks/nodejs", "guides/frameworks/nextjs", "guides/frameworks/remix"]
    },
    {
      "group": "Dashboard",
      "version": "v3",
      "pages": ["guides/task-management/creating-a-project"]
    },
    {
      "group": "Getting Started",
      "version": "v2",
      "pages": [
        "documentation/introduction",
        {
          "group": "Quick Starts",
          "pages": [
            "documentation/quickstarts/introduction",
            {
              "group": "Frameworks",
              "pages": [
                "documentation/quickstarts/nextjs",
                "documentation/quickstarts/express",
                "documentation/quickstarts/remix",
                "documentation/quickstarts/redwood",
                "documentation/quickstarts/nestjs",
                "documentation/quickstarts/astro",
                "documentation/quickstarts/nuxt",
                "documentation/quickstarts/sveltekit",
                "documentation/quickstarts/hono",
                "documentation/quickstarts/fastify"
              ]
            },
            "documentation/quickstarts/supabase"
          ]
        },
        "documentation/guides/writing-jobs-step-by-step",
        "documentation/guides/task-library",
        "documentation/guides/video-walkthrough"
      ]
    },
    {
      "group": "Concepts",
      "version": "v2",
      "pages": [
        "documentation/concepts/what-is-triggerdotdev",
        "documentation/concepts/limits",
        "documentation/concepts/projects",
        "documentation/concepts/client-adaptors",
        {
          "group": "Jobs, Runs & Tasks",
          "pages": [
            "documentation/concepts/jobs",
            "documentation/concepts/runs",
            "documentation/concepts/tasks"
          ]
        },
        {
          "group": "Triggers",
          "pages": [
            "documentation/concepts/triggers/introduction",
            "documentation/concepts/triggers/invoke",
            "documentation/concepts/triggers/events",
            "documentation/concepts/triggers/scheduled",
            "documentation/concepts/triggers/http",
            "documentation/concepts/triggers/webhooks",
            "documentation/concepts/triggers/dynamic"
          ]
        },
        "documentation/concepts/http-endpoints",
        "documentation/concepts/resumability",
        "documentation/concepts/delays",
        "documentation/concepts/integrations",
        "documentation/concepts/connect",
        "documentation/concepts/environments-endpoints"
      ]
    },
    {
      "group": "Guides",
      "version": "v2",
      "pages": [
        {
          "group": "Frameworks",
          "pages": [
            "documentation/guides/platforms/nextjs",
            "documentation/guides/platforms/express",
            "documentation/guides/platforms/remix",
            "documentation/guides/platforms/redwood",
            "documentation/guides/platforms/astro",
            "documentation/guides/platforms/nuxt",
            "documentation/guides/platforms/sveltekit",
            "documentation/guides/platforms/fastify"
          ]
        },
        "documentation/guides/cli",
        {
          "group": "Manual setup",
          "pages": [
            "documentation/guides/manual/nextjs",
            "documentation/guides/manual/nestjs",
            "documentation/guides/manual/express",
            "documentation/guides/manual/remix",
            "documentation/guides/manual/redwood",
            "documentation/guides/manual/astro",
            "documentation/guides/manual/nuxt",
            "documentation/guides/manual/sveltekit",
            "documentation/guides/manual/fastify"
          ]
        },
        "documentation/guides/running-jobs",
        "documentation/guides/jobs/managing",
        {
          "group": "Using the Dashboard",
          "pages": [
            "documentation/guides/managing-jobs",
            "documentation/guides/viewing-runs",
            "documentation/guides/testing-jobs",
            "documentation/guides/rerunning"
          ]
        },
        {
          "group": "Using Integrations",
          "pages": [
            "documentation/guides/using-integrations",
            "documentation/guides/using-integrations-apikeys",
            "documentation/guides/using-integrations-oauth",
            "documentation/guides/using-integrations-byo-auth"
          ]
        },
        {
          "group": "React hooks",
          "pages": [
            "documentation/guides/react-hooks",
            "documentation/guides/react-hooks-automatic",
            "documentation/guides/react-hooks-statuses"
          ]
        },
        {
          "group": "Deployment",
          "pages": [
            "documentation/guides/deployment",
            "documentation/guides/deployment-setup",
            "documentation/guides/deployment-manual",
            "documentation/guides/deployment-automatic"
          ]
        },
        "documentation/guides/event-filter",
        "documentation/guides/zod",
        {
          "group": "Self hosting",
          "pages": [
            "documentation/guides/self-hosting",
            "documentation/guides/self-hosting/flyio",
            "documentation/guides/self-hosting/render",
            "documentation/guides/self-hosting/kubernetes",
            "documentation/guides/self-hosting/supabase",
            "documentation/guides/tunneling-platform"
          ]
        },
        "documentation/guides/contributing"
      ]
    },
    {
      "group": "Community & Support",
      "version": "v2",
      "pages": [
        "documentation/get-help",
        "documentation/faq",
        "documentation/changelog",
        "documentation/roadmap"
      ]
    },
    {
      "group": "Overview",
      "version": "v2",
      "pages": [
        "integrations/introduction",
        {
          "group": "Create an Integration",
          "pages": [
            "integrations/create",
            "integrations/create-setup",
            "integrations/create-anatomy",
            "integrations/create-oauth",
            "integrations/create-client",
            "integrations/create-tasks",
            "integrations/create-triggers",
            "integrations/create-testing",
            "integrations/create-publishing"
          ]
        }
      ]
    },
    {
      "group": "Integrations",
      "version": "v2",
      "pages": [
        {
          "group": "Airtable",
          "pages": ["integrations/apis/airtable", "integrations/apis/airtable-tasks"]
        },
        {
          "group": "GitHub",
          "pages": [
            "integrations/apis/github",
            "integrations/apis/github-triggers",
            "integrations/apis/github-tasks"
          ]
        },
        "integrations/apis/linear",
        {
          "group": "OpenAI",
          "pages": [
            "integrations/apis/openai",
            "integrations/apis/openai/chat",
            "integrations/apis/openai/assistants",
            "integrations/apis/openai/files",
            "integrations/apis/openai/images",
            "integrations/apis/openai/fine-tunes",
            "integrations/apis/openai/models",
            "integrations/apis/openai/completions"
          ]
        },
        {
          "group": "Plain",
          "pages": ["integrations/apis/plain", "integrations/apis/plain-tasks"]
        },
        "integrations/apis/replicate",
        {
          "group": "SendGrid",
          "pages": ["integrations/apis/sendgrid", "integrations/apis/sendgrid-tasks"]
        },
        {
          "group": "Resend",
          "pages": ["integrations/apis/resend", "integrations/apis/resend-tasks"]
        },
        {
          "group": "Shopify",
          "pages": [
            "integrations/apis/shopify",
            "integrations/apis/shopify-triggers",
            "integrations/apis/shopify-tasks"
          ]
        },
        {
          "group": "Slack",
          "pages": ["integrations/apis/slack", "integrations/apis/slack-tasks"]
        },
        "integrations/apis/stripe",
        {
          "group": "Supabase",
          "pages": [
            "integrations/apis/supabase/introduction",
            "integrations/apis/supabase/management",
            "integrations/apis/supabase/client"
          ]
        },
        "integrations/apis/typeform"
      ]
    },
    {
      "group": "SDK",
      "version": "v2",
      "pages": [
        "sdk/introduction",
        {
          "group": "TriggerClient",
          "pages": [
            "sdk/triggerclient/overview",
            "sdk/triggerclient/constructor",
            {
              "group": "Instance properties",
              "pages": ["sdk/triggerclient/store"]
            },
            {
              "group": "Instance methods",
              "pages": [
                "sdk/triggerclient/instancemethods/sendevent",
                "sdk/triggerclient/instancemethods/sendevents",
                "sdk/triggerclient/instancemethods/getevent",
                "sdk/triggerclient/instancemethods/cancel-event",
                "sdk/triggerclient/instancemethods/cancel-runs-for-event",
                "sdk/triggerclient/instancemethods/cancel-runs-for-job",
                "sdk/triggerclient/instancemethods/getruns",
                "sdk/triggerclient/instancemethods/getrun",
                "sdk/triggerclient/instancemethods/define-job",
                "sdk/triggerclient/instancemethods/define-http-endpoint",
                "sdk/triggerclient/instancemethods/define-dynamic-trigger",
                "sdk/triggerclient/instancemethods/define-dynamic-schedule",
                "sdk/triggerclient/instancemethods/define-auth-resolver",
                "sdk/triggerclient/instancemethods/concurrency-limit",
                "sdk/triggerclient/instancemethods/on"
              ]
            }
          ]
        },
        "sdk/job",
        {
          "group": "IO",
          "pages": [
            "sdk/io/overview",
            "sdk/io/runtask",
            "sdk/io/sendevent",
            "sdk/io/sendevents",
            "sdk/io/store",
            "sdk/io/wait",
            "sdk/io/wait-for-event",
            "sdk/io/wait-for-request",
            "sdk/io/backgroundfetch",
            "sdk/io/background-poll",
            "sdk/io/random",
            "sdk/io/logger",
            "sdk/io/try",
            "sdk/io/registerinterval",
            "sdk/io/unregisterinterval",
            "sdk/io/registercron",
            "sdk/io/unregistercron",
            "sdk/io/registertrigger"
          ]
        },
        "sdk/context",
        "sdk/run-notification",
        "sdk/invoke-trigger",
        "sdk/eventtrigger",
        "sdk/crontrigger",
        "sdk/intervaltrigger",
        "sdk/http-endpoint",
        "sdk/http-trigger",
        {
          "group": "DynamicTrigger",
          "pages": [
            "sdk/dynamictrigger/overview",
            "sdk/dynamictrigger/constructor",
            {
              "group": "Instance methods",
              "pages": ["sdk/dynamictrigger/register", "sdk/dynamictrigger/unregister"]
            }
          ]
        },
        {
          "group": "DynamicSchedule",
          "pages": [
            "sdk/dynamicschedule/overview",
            "sdk/dynamicschedule/constructor",
            {
              "group": "Instance methods",
              "pages": ["sdk/dynamicschedule/register", "sdk/dynamicschedule/unregister"]
            }
          ]
        },
        "sdk/connection-auth",
        "sdk/istriggererror",
        "sdk/redactstring",
        "sdk/verify-request-signature"
      ]
    },
    {
      "group": "HTTP Reference",
      "version": "v2",
      "pages": ["sdk/api-reference/events/create-an-event"]
    },
    {
      "group": "React SDK",
      "version": "v2",
      "pages": [
        "sdk/react/introduction",
        "sdk/react/triggerprovider",
        "sdk/react/useeventdetails",
        "sdk/react/useeventrundetails",
        "sdk/react/userundetails"
      ]
    },
    {
      "group": "Overview",
      "version": "v2",
      "pages": ["examples/introduction"]
    }
  ],
  "footerSocials": {
    "twitter": "https://twitter.com/triggerdotdev",
    "github": "https://github.com/triggerdotdev",
    "linkedin": "https://www.linkedin.com/company/triggerdotdev"
  }
}<|MERGE_RESOLUTION|>--- conflicted
+++ resolved
@@ -82,7 +82,6 @@
     {
       "group": "Getting Started",
       "version": "v3",
-<<<<<<< HEAD
       "pages": [
         "v3/introduction",
         "v3/quick-start",
@@ -91,9 +90,6 @@
         "v3/feature-matrix",
         "v3/limits"
       ]
-=======
-      "pages": ["v3/quick-start", "v3/upgrading-from-v2", "v3/limits", "v3/roadmap", "v3/changelog"]
->>>>>>> c1d4c04e
     },
     {
       "group": "Fundamentals",
