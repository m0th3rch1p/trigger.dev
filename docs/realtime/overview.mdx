--- conflicted
+++ resolved
@@ -4,12 +4,7 @@
 description: Using the Trigger.dev Realtime API to trigger and/or subscribe to runs in real-time.
 ---
 
-<<<<<<< HEAD
-import RealtimeExamplesCards from "/snippets/realtime-examples-cards.mdx";
-import RunBooleanHelpers from "/snippets/run-boolean-helpers.mdx";
-=======
 Trigger.dev Realtime allows you to trigger, subscribe to, and get real-time updates for runs. This is useful for monitoring runs, updating UIs, and building real-time dashboards.
->>>>>>> 26d4d08b
 
 You can subscribe to real-time updates for different scopes of runs:
 
@@ -31,12 +26,7 @@
 
 All Realtime subscriptions require authentication so you can securely trigger and subscribe to runs. See our [authentication guide](/realtime/auth) for more details.
 
-<<<<<<< HEAD
-```ts
-import { runs, tasks } from "@trigger.dev/sdk";
-=======
 ### Frontend implementation
->>>>>>> 26d4d08b
 
 Use our React hooks to build real-time UIs that update as runs execute. Ideal for progress bars, status indicators, and live dashboards.
 
@@ -46,248 +36,4 @@
 
 Use our server-side SDK to subscribe to runs from your backend code, other tasks, or serverless functions. Perfect for triggering workflows, sending notifications, or updating databases based on run status changes.
 
-<<<<<<< HEAD
-```ts
-import { runs } from "@trigger.dev/sdk";
-
-// Somewhere in your backend code
-for await (const run of runs.subscribeToRunsWithTag("user:1234")) {
-  // This will log the run every time it changes, for all runs with the tag "user:1234"
-  console.log(run);
-}
-```
-
-If you've used `batchTrigger` to trigger multiple runs, you can also subscribe to changes to all the runs triggered in the batch using the `runs.subscribeToBatch` function.
-
-```ts
-import { runs } from "@trigger.dev/sdk";
-
-// Somewhere in your backend code
-for await (const run of runs.subscribeToBatch("batch-id")) {
-  // This will log the run every time it changes, for all runs in the batch with the ID "batch-id"
-  console.log(run);
-}
-```
-
-### React hooks
-
-We also provide a set of React hooks that make it easy to use the Realtime API in your React components. See the [React hooks doc](/frontend/react-hooks) for more information.
-
-## Run changes
-
-You will receive updates whenever a run changes for the following reasons:
-
-- The run moves to a new state. See our [run lifecycle docs](/runs#the-run-lifecycle) for more information.
-- [Run tags](/tags) are added or removed.
-- [Run metadata](/runs/metadata) is updated.
-
-## Run object
-
-The run object returned by the async iterator is NOT the same as the run object returned by the `runs.retrieve` function. This is because Electric SQL streams changes from a single PostgreSQL table, and the run object returned by `runs.retrieve` is a combination of multiple tables.
-
-The run object returned by the async iterator has the following fields:
-
-<ParamField path="id" type="string" required>
-  The run ID.
-</ParamField>
-
-<ParamField path="taskIdentifier" type="string" required>
-  The task identifier.
-</ParamField>
-
-<ParamField path="payload" type="object" required>
-  The input payload for the run.
-</ParamField>
-
-<ParamField path="output" type="object">
-  The output result of the run.
-</ParamField>
-
-<ParamField path="createdAt" type="Date" required>
-  Timestamp when the run was created.
-</ParamField>
-
-<ParamField path="updatedAt" type="Date" required>
-  Timestamp when the run was last updated.
-</ParamField>
-
-<ParamField path="number" type="number" required>
-  Sequential number assigned to the run.
-</ParamField>
-
-<ParamField path="status" type="RunStatus" required>
-  Current status of the run.
-
-  <Accordion title="RunStatus enum">
-
-| Status               | Description                                                                                               |
-| -------------------- | --------------------------------------------------------------------------------------------------------- |
-| `WAITING_FOR_DEPLOY` | Task hasn't been deployed yet but is waiting to be executed                                               |
-| `QUEUED`             | Run is waiting to be executed by a worker                                                                 |
-| `EXECUTING`          | Run is currently being executed by a worker                                                               |
-| `REATTEMPTING`       | Run has failed and is waiting to be retried                                                               |
-| `FROZEN`             | Run has been paused by the system, and will be resumed by the system                                      |
-| `COMPLETED`          | Run has been completed successfully                                                                       |
-| `CANCELED`           | Run has been canceled by the user                                                                         |
-| `FAILED`             | Run has been completed with errors                                                                        |
-| `CRASHED`            | Run has crashed and won't be retried, most likely the worker ran out of resources, e.g. memory or storage |
-| `INTERRUPTED`        | Run was interrupted during execution, mostly this happens in development environments                     |
-| `SYSTEM_FAILURE`     | Run has failed to complete, due to an error in the system                                                 |
-| `DELAYED`            | Run has been scheduled to run at a specific time                                                          |
-| `EXPIRED`            | Run has expired and won't be executed                                                                     |
-| `TIMED_OUT`          | Run has reached it's maxDuration and has been stopped                                                     |
-
-</Accordion>
-</ParamField>
-
-<ParamField path="durationMs" type="number" required>
-  Duration of the run in milliseconds.
-</ParamField>
-
-<ParamField path="costInCents" type="number" required>
-  Total cost of the run in cents.
-</ParamField>
-
-<ParamField path="baseCostInCents" type="number" required>
-  Base cost of the run in cents before any additional charges.
-</ParamField>
-
-<ParamField path="tags" type="string[]" required>
-  Array of tags associated with the run.
-</ParamField>
-
-<ParamField path="idempotencyKey" type="string">
-  Key used to ensure idempotent execution.
-</ParamField>
-
-<ParamField path="expiredAt" type="Date">
-  Timestamp when the run expired.
-</ParamField>
-
-<ParamField path="ttl" type="string">
-  Time-to-live duration for the run.
-</ParamField>
-
-<ParamField path="finishedAt" type="Date">
-  Timestamp when the run finished.
-</ParamField>
-
-<ParamField path="startedAt" type="Date">
-  Timestamp when the run started.
-</ParamField>
-
-<ParamField path="delayedUntil" type="Date">
-  Timestamp until which the run is delayed.
-</ParamField>
-
-<ParamField path="queuedAt" type="Date">
-  Timestamp when the run was queued.
-</ParamField>
-
-<ParamField path="metadata" type="Record<string, DeserializedJson>">
-  Additional metadata associated with the run.
-</ParamField>
-
-<ParamField path="error" type="SerializedError">
-  Error information if the run failed.
-</ParamField>
-
-<ParamField path="isTest" type="boolean" required>
-  Indicates whether this is a test run.
-</ParamField>
-
-## Boolean helpers
-
-Run objects returned from Realtime subscriptions include convenient boolean helper methods to check the run's status:
-
-```ts
-import { runs } from "@trigger.dev/sdk";
-
-for await (const run of runs.subscribeToRun("run_1234")) {
-  if (run.isCompleted) {
-    console.log("Run completed successfully!");
-    break;
-  }
-}
-```
-
-<RunBooleanHelpers />
-
-## Type-safety
-
-You can infer the types of the run's payload and output by passing the type of the task to the `subscribeToRun` function. This will give you type-safe access to the run's payload and output.
-
-```ts
-import { runs, tasks } from "@trigger.dev/sdk";
-import type { myTask } from "./trigger/my-task";
-
-// Somewhere in your backend code
-async function myBackend() {
-  const handle = await tasks.trigger("my-task", { some: "data" });
-
-  for await (const run of runs.subscribeToRun<typeof myTask>(handle.id)) {
-    // This will log the run every time it changes
-    console.log(run.payload.some);
-
-    if (run.output) {
-      // This will log the output if it exists
-      console.log(run.output.some);
-    }
-  }
-}
-```
-
-When using `subscribeToRunsWithTag`, you can pass a union of task types for all the possible tasks that can have the tag.
-
-```ts
-import { runs } from "@trigger.dev/sdk";
-import type { myTask, myOtherTask } from "./trigger/my-task";
-
-// Somewhere in your backend code
-for await (const run of runs.subscribeToRunsWithTag<typeof myTask | typeof myOtherTask>("my-tag")) {
-  // You can narrow down the type based on the taskIdentifier
-  switch (run.taskIdentifier) {
-    case "my-task": {
-      console.log("Run output:", run.output.foo); // This will be type-safe
-      break;
-    }
-    case "my-other-task": {
-      console.log("Run output:", run.output.bar); // This will be type-safe
-      break;
-    }
-  }
-}
-```
-
-## Run metadata
-
-The run metadata API gives you the ability to add or update custom metadata on a run, which will cause the run to be updated. This allows you to extend the realtime API with custom data attached to a run that can be used for various purposes. Some common use cases include:
-
-- Adding a link to a related resource
-- Adding a reference to a user or organization
-- Adding a custom status with progress information
-
-See our [run metadata docs](/runs/metadata) for more on how to use this feature.
-
-### Using w/Realtime & React hooks
-
-We suggest combining run metadata with the realtime API and our [React hooks](/frontend/react-hooks) to bridge the gap between your trigger.dev tasks and your UI. This allows you to update your UI in real-time based on changes to the run metadata. As a simple example, you could add a custom status to a run with a progress value, and update your UI based on that progress.
-
-We have a full demo app repo available [here](https://github.com/triggerdotdev/nextjs-realtime-simple-demo)
-
-## Realtime streams
-
-See our dedicated [Realtime streams](/realtime/streams) documentation for more information on how to use the Realtime streams API.
-
-## Limits
-
-The Realtime API in the Trigger.dev Cloud limits the number of concurrent subscriptions, depending on your plan. If you exceed the limit, you will receive an error when trying to subscribe to a run. For more information, see our [pricing page](https://trigger.dev/pricing).
-
-## Known issues
-
-There is currently a known issue where the realtime API does not work if subscribing to a run that has a large payload or large output and are stored in object store instead of the database. We are working on a fix for this issue: https://github.com/triggerdotdev/trigger.dev/issues/1451. As a workaround you'll need to keep payloads and outputs below 128KB when using the realtime API.
-
-<RealtimeExamplesCards />
-=======
-→ **[See our Backend guide](/realtime/backend)**
->>>>>>> 26d4d08b
+→ **[See our Backend guide](/realtime/backend)**